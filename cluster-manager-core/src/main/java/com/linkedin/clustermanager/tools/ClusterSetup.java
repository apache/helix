--- conflicted
+++ resolved
@@ -523,13 +523,9 @@
     group.addOption(addStateModelDefOption);
     group.addOption(listStateModelsOption);
     group.addOption(listStateModelOption);
-<<<<<<< HEAD
     group.addOption(addStatOption);
     group.addOption(addAlertOption);
     
-=======
-
->>>>>>> a39c546a
     Options options = new Options();
     options.addOption(helpOption);
     options.addOption(zkServerOption);
