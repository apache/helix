--- conflicted
+++ resolved
@@ -1,159 +1,155 @@
-package org.apache.helix.webapp.resources;
+package org.apache.helix.webapp.resources;
+
+/*
+ * Licensed to the Apache Software Foundation (ASF) under one
+ * or more contributor license agreements.  See the NOTICE file
+ * distributed with this work for additional information
+ * regarding copyright ownership.  The ASF licenses this file
+ * to you under the Apache License, Version 2.0 (the
+ * "License"); you may not use this file except in compliance
+ * with the License.  You may obtain a copy of the License at
+ *
+ *   http://www.apache.org/licenses/LICENSE-2.0
+ *
+ * Unless required by applicable law or agreed to in writing,
+ * software distributed under the License is distributed on an
+ * "AS IS" BASIS, WITHOUT WARRANTIES OR CONDITIONS OF ANY
+ * KIND, either express or implied.  See the License for the
+ * specific language governing permissions and limitations
+ * under the License.
+ */
+
+import java.io.IOException;
+import java.util.List;
+import java.util.concurrent.ConcurrentMap;
+
+import org.apache.helix.HelixException;
+import org.apache.helix.ZNRecord;
+import org.apache.helix.manager.zk.ZkClient;
+import org.apache.helix.tools.ClusterSetup;
+import org.apache.helix.webapp.RestAdminApplication;
+import org.apache.log4j.Logger;
+import org.codehaus.jackson.JsonGenerationException;
+import org.codehaus.jackson.map.JsonMappingException;
+import org.restlet.Message;
+import org.restlet.data.Form;
+import org.restlet.data.MediaType;
+import org.restlet.data.Status;
+import org.restlet.engine.header.Header;
+import org.restlet.representation.Representation;
+import org.restlet.representation.StringRepresentation;
+import org.restlet.representation.Variant;
+import org.restlet.resource.Get;
+import org.restlet.resource.Options;
+import org.restlet.resource.ResourceException;
+import org.restlet.resource.ServerResource;
+import org.restlet.util.Series;
+
+public class ClustersResource extends ServerResource {
+  private final static Logger LOG = Logger.getLogger(ClustersResource.class);
 
-/*
- * Licensed to the Apache Software Foundation (ASF) under one
- * or more contributor license agreements.  See the NOTICE file
- * distributed with this work for additional information
- * regarding copyright ownership.  The ASF licenses this file
- * to you under the Apache License, Version 2.0 (the
- * "License"); you may not use this file except in compliance
- * with the License.  You may obtain a copy of the License at
- *
- *   http://www.apache.org/licenses/LICENSE-2.0
- *
- * Unless required by applicable law or agreed to in writing,
- * software distributed under the License is distributed on an
- * "AS IS" BASIS, WITHOUT WARRANTIES OR CONDITIONS OF ANY
- * KIND, either express or implied.  See the License for the
- * specific language governing permissions and limitations
- * under the License.
- */
+  public ClustersResource() {
+    getVariants().add(new Variant(MediaType.TEXT_PLAIN));
+    getVariants().add(new Variant(MediaType.APPLICATION_JSON));
+    setNegotiated(false);
+    // handle(request,response);
+  }
+
+  @Override
+  public Representation get() throws ResourceException{
+    StringRepresentation presentation = null;
 
-import java.io.IOException;
-import java.util.List;
-import java.util.concurrent.ConcurrentMap;
-
-import org.apache.helix.HelixException;
-import org.apache.helix.ZNRecord;
-import org.apache.helix.manager.zk.ZkClient;
-import org.apache.helix.tools.ClusterSetup;
-import org.apache.helix.webapp.RestAdminApplication;
-import org.apache.log4j.Logger;
-import org.codehaus.jackson.JsonGenerationException;
-import org.codehaus.jackson.map.JsonMappingException;
-import org.restlet.Message;
-import org.restlet.data.Form;
-import org.restlet.data.MediaType;
-import org.restlet.data.Status;
-import org.restlet.engine.header.Header;
-import org.restlet.representation.Representation;
-import org.restlet.representation.StringRepresentation;
-import org.restlet.representation.Variant;
-import org.restlet.resource.Get;
-import org.restlet.resource.Options;
-import org.restlet.resource.ResourceException;
-import org.restlet.resource.ServerResource;
-import org.restlet.util.Series;
-
-public class ClustersResource extends ServerResource {
-  private final static Logger LOG = Logger.getLogger(ClustersResource.class);
-
-  public ClustersResource() {
-    getVariants().add(new Variant(MediaType.TEXT_PLAIN));
-    getVariants().add(new Variant(MediaType.APPLICATION_JSON));
-    setNegotiated(false);
-    // handle(request,response);
-  }
-
-  @Override
-  public Representation get() throws ResourceException{
-    StringRepresentation presentation = null;
-
-
-     Headers h = new Headers();
-        h.addHeaders();
+
+     Headers h = new Headers();
+        h.addHeaders();
 		
-    try {
-     
-      
-      
-      
-      presentation = getClustersRepresentation();
-      
-    } catch (Exception e) {
-      LOG.error("", e);
-      String error = ClusterRepresentationUtil.getErrorAsJsonStringFromException(e);
-      presentation = new StringRepresentation(error, MediaType.APPLICATION_JSON);
-
-      e.printStackTrace();
-    }
-    return presentation;
-  }
-
-  StringRepresentation getClustersRepresentation() throws JsonGenerationException,
-      JsonMappingException, IOException {
-    ZkClient zkClient = (ZkClient) getContext().getAttributes().get(RestAdminApplication.ZKCLIENT);
-    ClusterSetup setupTool = new ClusterSetup(zkClient);
-    List<String> clusters = setupTool.getClusterManagementTool().getClusters();
-
-    ZNRecord clustersRecord = new ZNRecord("Clusters Summary");
-    clustersRecord.setListField("clusters", clusters);
-    StringRepresentation representation =
-        new StringRepresentation(ClusterRepresentationUtil.ZNRecordToJson(clustersRecord),
-            MediaType.APPLICATION_JSON);
-
-    return representation;
-  }
-
-  @Override
-  public Representation post(Representation entity) {
-
-  Headers h = new Headers();
-        h.addHeaders();
-    try {
-      JsonParameters jsonParameters = new JsonParameters(entity);
-      String command = jsonParameters.getCommand();
-
-      if (command == null) {
-        throw new HelixException("Could NOT find 'command' in parameterMap: "
-            + jsonParameters._parameterMap);
-      } else if (command.equalsIgnoreCase(ClusterSetup.addCluster)) {
-        jsonParameters.verifyCommand(ClusterSetup.addCluster);
-
-        ZkClient zkClient =
-            (ZkClient) getContext().getAttributes().get(RestAdminApplication.ZKCLIENT);
-        ClusterSetup setupTool = new ClusterSetup(zkClient);
-        setupTool.addCluster(jsonParameters.getParameter(JsonParameters.CLUSTER_NAME), false);
-      } else {
-        throw new HelixException("Unsupported command: " + command + ". Should be one of ["
-            + ClusterSetup.addCluster + "]");
-      }
-
-      getResponse().setEntity(getClustersRepresentation());
-      getResponse().setStatus(Status.SUCCESS_OK);
-    } catch (Exception e) {
-      getResponse().setEntity(ClusterRepresentationUtil.getErrorAsJsonStringFromException(e),
-          MediaType.APPLICATION_JSON);
-      getResponse().setStatus(Status.SUCCESS_OK);
-      LOG.error("Error in posting " + entity, e);
-    }
-    return null;
-  }
-
-  @Override
-  public Representation delete() {
-  Headers h = new Headers();
-        h.addHeaders();
-      return null;
-  }
-
-  @Override
-  public Representation options() throws ResourceException
-  {
-	Headers h = new Headers();
-        h.addHeaders();
-		return new StringRepresentation(" ",MediaType.APPLICATION_JSON);
-  }
-
-
-  
-<<<<<<< HEAD
-}
-  
-  
-  
-  
-  
-=======
-}
->>>>>>> 08e7e29a
+    try {
+     
+      
+      
+      
+      presentation = getClustersRepresentation();
+      
+    } catch (Exception e) {
+      LOG.error("", e);
+      String error = ClusterRepresentationUtil.getErrorAsJsonStringFromException(e);
+      presentation = new StringRepresentation(error, MediaType.APPLICATION_JSON);
+
+      e.printStackTrace();
+    }
+    return presentation;
+  }
+
+  StringRepresentation getClustersRepresentation() throws JsonGenerationException,
+      JsonMappingException, IOException {
+    ZkClient zkClient = (ZkClient) getContext().getAttributes().get(RestAdminApplication.ZKCLIENT);
+    ClusterSetup setupTool = new ClusterSetup(zkClient);
+    List<String> clusters = setupTool.getClusterManagementTool().getClusters();
+
+    ZNRecord clustersRecord = new ZNRecord("Clusters Summary");
+    clustersRecord.setListField("clusters", clusters);
+    StringRepresentation representation =
+        new StringRepresentation(ClusterRepresentationUtil.ZNRecordToJson(clustersRecord),
+            MediaType.APPLICATION_JSON);
+
+    return representation;
+  }
+
+  @Override
+  public Representation post(Representation entity) {
+
+  Headers h = new Headers();
+        h.addHeaders();
+    try {
+      JsonParameters jsonParameters = new JsonParameters(entity);
+      String command = jsonParameters.getCommand();
+
+      if (command == null) {
+        throw new HelixException("Could NOT find 'command' in parameterMap: "
+            + jsonParameters._parameterMap);
+      } else if (command.equalsIgnoreCase(ClusterSetup.addCluster)) {
+        jsonParameters.verifyCommand(ClusterSetup.addCluster);
+
+        ZkClient zkClient =
+            (ZkClient) getContext().getAttributes().get(RestAdminApplication.ZKCLIENT);
+        ClusterSetup setupTool = new ClusterSetup(zkClient);
+        setupTool.addCluster(jsonParameters.getParameter(JsonParameters.CLUSTER_NAME), false);
+      } else {
+        throw new HelixException("Unsupported command: " + command + ". Should be one of ["
+            + ClusterSetup.addCluster + "]");
+      }
+
+      getResponse().setEntity(getClustersRepresentation());
+      getResponse().setStatus(Status.SUCCESS_OK);
+    } catch (Exception e) {
+      getResponse().setEntity(ClusterRepresentationUtil.getErrorAsJsonStringFromException(e),
+          MediaType.APPLICATION_JSON);
+      getResponse().setStatus(Status.SUCCESS_OK);
+      LOG.error("Error in posting " + entity, e);
+    }
+    return null;
+  }
+
+  @Override
+  public Representation delete() {
+  Headers h = new Headers();
+        h.addHeaders();
+      return null;
+  }
+
+  @Override
+  public Representation options() 
+  {
+	Headers h = new Headers();
+        h.addHeaders();
+		return new StringRepresentation(" ",MediaType.APPLICATION_JSON);
+  }
+
+
+  
+}
+  
+  
+  
+  
+  