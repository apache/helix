--- conflicted
+++ resolved
@@ -148,14 +148,8 @@
           schedulerMessage);
 
       Map<String, String> resultMap = new HashMap<String, String>();
-<<<<<<< HEAD
-      resultMap.put("StatusUpdatePath", PropertyPathBuilder.getPath(
-          PropertyType.STATUSUPDATES_CONTROLLER, clusterName, MessageType.SCHEDULER_MSG.name(),
-          schedulerMessage.getMsgId()));
-=======
       resultMap.put("StatusUpdatePath", PropertyPathBuilder.controllerStatusUpdate(
           clusterName, MessageType.SCHEDULER_MSG.name(), schedulerMessage.getMsgId()));
->>>>>>> d89fbb93
       resultMap.put("MessageType", Message.MessageType.SCHEDULER_MSG.name());
       resultMap.put("MsgId", schedulerMessage.getMsgId());
 
