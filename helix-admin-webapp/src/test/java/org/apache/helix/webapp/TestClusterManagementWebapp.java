package org.apache.helix.webapp;

/*
 * Licensed to the Apache Software Foundation (ASF) under one
 * or more contributor license agreements.  See the NOTICE file
 * distributed with this work for additional information
 * regarding copyright ownership.  The ASF licenses this file
 * to you under the Apache License, Version 2.0 (the
 * "License"); you may not use this file except in compliance
 * with the License.  You may obtain a copy of the License at
 *
 *   http://www.apache.org/licenses/LICENSE-2.0
 *
 * Unless required by applicable law or agreed to in writing,
 * software distributed under the License is distributed on an
 * "AS IS" BASIS, WITHOUT WARRANTIES OR CONDITIONS OF ANY
 * KIND, either express or implied.  See the License for the
 * specific language governing permissions and limitations
 * under the License.
 */

import java.io.IOException;
import java.io.StringReader;
import java.io.StringWriter;
import java.util.HashMap;
import java.util.List;
import java.util.Map;

import org.apache.helix.PropertyPathBuilder;
import org.apache.helix.PropertyType;
import org.apache.helix.ZNRecord;
import org.apache.helix.model.InstanceConfig.InstanceConfigProperty;
import org.apache.helix.tools.ClusterSetup;
import org.apache.helix.webapp.resources.ClusterRepresentationUtil;
import org.apache.helix.webapp.resources.InstancesResource.ListInstancesWrapper;
import org.apache.helix.webapp.resources.JsonParameters;
import org.codehaus.jackson.JsonGenerationException;
import org.codehaus.jackson.map.JsonMappingException;
import org.codehaus.jackson.map.ObjectMapper;
import org.codehaus.jackson.type.TypeReference;
import org.restlet.Client;
import org.restlet.Request;
import org.restlet.Response;
import org.restlet.data.MediaType;
import org.restlet.data.Method;
import org.restlet.data.Reference;
import org.restlet.representation.Representation;
import org.testng.Assert;
import org.testng.AssertJUnit;
import org.testng.annotations.Test;

public class TestClusterManagementWebapp extends AdminTestBase {
  @Test
  public void testInvocation() throws Exception {
    verifyAddCluster();
    verifyAddStateModel();
    verifyAddHostedEntity();
    verifyAddInstance();
    verifyRebalance();
    verifyEnableInstance();
    verifyAlterIdealState();
    verifyConfigAccessor();

    verifyEnableCluster();

    System.out.println("Test passed!!");
  }

  /*
   * Test case as steps
   */
  String clusterName = "cluster-12345";
  String resourceGroupName = "new-entity-12345";
  String instance1 = "test-1";
  String statemodel = "state_model";
  int instancePort = 9999;
  int partitions = 10;
  int replicas = 3;

  void verifyAddStateModel() throws JsonGenerationException, JsonMappingException, IOException {
    String httpUrlBase =
        "http://localhost:" + ADMIN_PORT + "/clusters/" + clusterName
            + "/StateModelDefs/MasterSlave";
    Reference resourceRef = new Reference(httpUrlBase);
    Request request = new Request(Method.GET, resourceRef);
    Response response = _gClient.handle(request);
    Representation result = response.getEntity();
    StringWriter sw = new StringWriter();
    result.write(sw);
    ObjectMapper mapper = new ObjectMapper();
    ZNRecord zn = mapper.readValue(new StringReader(sw.toString()), ZNRecord.class);

    Map<String, String> paraMap = new HashMap<String, String>();

    paraMap.put(JsonParameters.MANAGEMENT_COMMAND, ClusterSetup.addStateModelDef);

    ZNRecord r = new ZNRecord("Test");
    r.merge(zn);

    httpUrlBase = "http://localhost:" + ADMIN_PORT + "/clusters/" + clusterName + "/StateModelDefs";
    resourceRef = new Reference(httpUrlBase);
    request = new Request(Method.POST, resourceRef);
    request.setEntity(
        JsonParameters.JSON_PARAMETERS + "=" + ClusterRepresentationUtil.ObjectToJson(paraMap)
            + "&" + JsonParameters.NEW_STATE_MODEL_DEF + "="
            + ClusterRepresentationUtil.ZNRecordToJson(r), MediaType.APPLICATION_ALL);
    response = _gClient.handle(request);

    result = response.getEntity();
    sw = new StringWriter();
    result.write(sw);

    // System.out.println(sw.toString());

    AssertJUnit.assertTrue(sw.toString().contains("Test"));
  }

  void verifyAddCluster() throws IOException, InterruptedException {
    String httpUrlBase = "http://localhost:" + ADMIN_PORT + "/clusters";
    Map<String, String> paraMap = new HashMap<String, String>();

    paraMap.put(JsonParameters.CLUSTER_NAME, clusterName);
    paraMap.put(JsonParameters.MANAGEMENT_COMMAND, ClusterSetup.addCluster);

    Reference resourceRef = new Reference(httpUrlBase);

    Request request = new Request(Method.POST, resourceRef);

    request.setEntity(
        JsonParameters.JSON_PARAMETERS + "=" + ClusterRepresentationUtil.ObjectToJson(paraMap),
        MediaType.APPLICATION_ALL);
    Response response = _gClient.handle(request);

    Representation result = response.getEntity();
    StringWriter sw = new StringWriter();
    result.write(sw);

    // System.out.println(sw.toString());

    ObjectMapper mapper = new ObjectMapper();
    ZNRecord zn = mapper.readValue(new StringReader(sw.toString()), ZNRecord.class);
    AssertJUnit.assertTrue(zn.getListField("clusters").contains(clusterName));

  }

  void verifyAddHostedEntity() throws JsonGenerationException, JsonMappingException, IOException {
    String httpUrlBase =
        "http://localhost:" + ADMIN_PORT + "/clusters/" + clusterName + "/resourceGroups";
    Map<String, String> paraMap = new HashMap<String, String>();

    paraMap.put(JsonParameters.RESOURCE_GROUP_NAME, resourceGroupName);
    paraMap.put(JsonParameters.PARTITIONS, "" + partitions);
    paraMap.put(JsonParameters.STATE_MODEL_DEF_REF, "MasterSlave");
    paraMap.put(JsonParameters.MANAGEMENT_COMMAND, ClusterSetup.addResource);

    Reference resourceRef = new Reference(httpUrlBase);

    Request request = new Request(Method.POST, resourceRef);

    request.setEntity(
        JsonParameters.JSON_PARAMETERS + "=" + ClusterRepresentationUtil.ObjectToJson(paraMap),
        MediaType.APPLICATION_ALL);
    Response response = _gClient.handle(request);

    Representation result = response.getEntity();
    StringWriter sw = new StringWriter();
    result.write(sw);

    // System.out.println(sw.toString());

    ObjectMapper mapper = new ObjectMapper();
    ZNRecord zn = mapper.readValue(new StringReader(sw.toString()), ZNRecord.class);
    AssertJUnit.assertTrue(zn.getListField("ResourceGroups").contains(resourceGroupName));

    httpUrlBase =
        "http://localhost:" + ADMIN_PORT + "/clusters/" + clusterName + "/resourceGroups/"
            + resourceGroupName;
    resourceRef = new Reference(httpUrlBase);

    request = new Request(Method.GET, resourceRef);

    response = _gClient.handle(request);

    result = response.getEntity();
    sw = new StringWriter();
    result.write(sw);

    // System.out.println(sw.toString());
  }

  void verifyAddInstance() throws JsonGenerationException, JsonMappingException, IOException {
    String httpUrlBase =
        "http://localhost:" + ADMIN_PORT + "/clusters/" + clusterName + "/instances";
    Map<String, String> paraMap = new HashMap<String, String>();
    // Add 1 instance
    paraMap.put(JsonParameters.INSTANCE_NAME, instance1 + ":" + instancePort);
    paraMap.put(JsonParameters.MANAGEMENT_COMMAND, ClusterSetup.addInstance);

    Reference resourceRef = new Reference(httpUrlBase);

    Request request = new Request(Method.POST, resourceRef);

    request.setEntity(
        JsonParameters.JSON_PARAMETERS + "=" + ClusterRepresentationUtil.ObjectToJson(paraMap),
        MediaType.APPLICATION_ALL);
    Response response = _gClient.handle(request);

    Representation result = response.getEntity();
    StringWriter sw = new StringWriter();
    result.write(sw);

    // System.out.println(sw.toString());

    ObjectMapper mapper = new ObjectMapper();

    TypeReference<ListInstancesWrapper> typeRef = new TypeReference<ListInstancesWrapper>() {
    };
    ListInstancesWrapper wrapper = mapper.readValue(new StringReader(sw.toString()), typeRef);
    List<ZNRecord> znList = wrapper.instanceInfo;
    AssertJUnit.assertTrue(znList.get(0).getId().equals(instance1 + "_" + instancePort));

    // the case to add more than 1 instances
    paraMap.clear();
    paraMap.put(JsonParameters.MANAGEMENT_COMMAND, ClusterSetup.addInstance);

    String[] instances = {
        "test2", "test3", "test4", "test5"
    };

    String instanceNames = "";
    boolean first = true;
    for (String instance : instances) {
      if (first == true) {
        first = false;
      } else {
        instanceNames += ";";
      }
      instanceNames += (instance + ":" + instancePort);
    }
    paraMap.put(JsonParameters.INSTANCE_NAMES, instanceNames);

    request = new Request(Method.POST, resourceRef);

    request.setEntity(
        JsonParameters.JSON_PARAMETERS + "=" + ClusterRepresentationUtil.ObjectToJson(paraMap),
        MediaType.APPLICATION_ALL);
    response = _gClient.handle(request);

    result = response.getEntity();
    sw = new StringWriter();
    result.write(sw);

    // System.out.println(sw.toString());

    mapper = new ObjectMapper();

    wrapper = mapper.readValue(new StringReader(sw.toString()), typeRef);
    znList = wrapper.instanceInfo;

    for (String instance : instances) {
      boolean found = false;
      for (ZNRecord r : znList) {
        String instanceId = instance + "_" + instancePort;
        if (r.getId().equals(instanceId)) {
          found = true;
          break;
        }
      }
      AssertJUnit.assertTrue(found);
    }
  }

  void verifyRebalance() throws JsonGenerationException, JsonMappingException, IOException {
    String httpUrlBase =
        "http://localhost:" + ADMIN_PORT + "/clusters/" + clusterName + "/resourceGroups/"
            + resourceGroupName + "/idealState";
    Map<String, String> paraMap = new HashMap<String, String>();
    // Add 1 instance
    paraMap.put(JsonParameters.REPLICAS, "" + replicas);
    paraMap.put(JsonParameters.MANAGEMENT_COMMAND, ClusterSetup.rebalance);

    Reference resourceRef = new Reference(httpUrlBase);

    Request request = new Request(Method.POST, resourceRef);

    request.setEntity(
        JsonParameters.JSON_PARAMETERS + "=" + ClusterRepresentationUtil.ObjectToJson(paraMap),
        MediaType.APPLICATION_ALL);
    Response response = _gClient.handle(request);

    Representation result = response.getEntity();
    StringWriter sw = new StringWriter();
    result.write(sw);

    // System.out.println(sw.toString());

    ObjectMapper mapper = new ObjectMapper();
    ZNRecord r = mapper.readValue(new StringReader(sw.toString()), ZNRecord.class);

    for (int i = 0; i < partitions; i++) {
      String partitionName = resourceGroupName + "_" + i;
      assert (r.getMapField(partitionName).size() == replicas);
    }

    httpUrlBase = "http://localhost:" + ADMIN_PORT + "/clusters/" + clusterName;
    resourceRef = new Reference(httpUrlBase);
    request = new Request(Method.GET, resourceRef);

    response = _gClient.handle(request);

    result = response.getEntity();
    sw = new StringWriter();
    result.write(sw);

  }

  void verifyEnableInstance() throws JsonGenerationException, JsonMappingException, IOException {
    String httpUrlBase =
        "http://localhost:" + ADMIN_PORT + "/clusters/" + clusterName + "/instances/" + instance1
            + "_" + instancePort;
    Map<String, String> paraMap = new HashMap<String, String>();
    // Add 1 instance
    paraMap.put(JsonParameters.ENABLED, "" + false);
    paraMap.put(JsonParameters.MANAGEMENT_COMMAND, ClusterSetup.enableInstance);

    Reference resourceRef = new Reference(httpUrlBase);

    Request request = new Request(Method.POST, resourceRef);

    request.setEntity(
        JsonParameters.JSON_PARAMETERS + "=" + ClusterRepresentationUtil.ObjectToJson(paraMap),
        MediaType.APPLICATION_ALL);
    Response response = _gClient.handle(request);

    Representation result = response.getEntity();
    StringWriter sw = new StringWriter();
    result.write(sw);

    // System.out.println(sw.toString());

    ObjectMapper mapper = new ObjectMapper();
    ZNRecord r = mapper.readValue(new StringReader(sw.toString()), ZNRecord.class);
    AssertJUnit.assertTrue(r.getSimpleField(InstanceConfigProperty.HELIX_ENABLED.toString())
        .equals("" + false));

    // Then enable it
    paraMap.put(JsonParameters.ENABLED, "" + true);
    request = new Request(Method.POST, resourceRef);

    request.setEntity(
        JsonParameters.JSON_PARAMETERS + "=" + ClusterRepresentationUtil.ObjectToJson(paraMap),
        MediaType.APPLICATION_ALL);
    response = _gClient.handle(request);

    result = response.getEntity();
    sw = new StringWriter();
    result.write(sw);

    // System.out.println(sw.toString());

    mapper = new ObjectMapper();
    r = mapper.readValue(new StringReader(sw.toString()), ZNRecord.class);
    AssertJUnit.assertTrue(r.getSimpleField(InstanceConfigProperty.HELIX_ENABLED.toString())
        .equals("" + true));
  }

  void verifyAlterIdealState() throws IOException {
    String httpUrlBase =
        "http://localhost:" + ADMIN_PORT + "/clusters/" + clusterName + "/resourceGroups/"
            + resourceGroupName + "/idealState";

    Reference resourceRef = new Reference(httpUrlBase);
    Request request = new Request(Method.GET, resourceRef);

    Response response = _gClient.handle(request);

    Representation result = response.getEntity();
    StringWriter sw = new StringWriter();
    result.write(sw);

    // System.out.println(sw.toString());

    ObjectMapper mapper = new ObjectMapper();
    ZNRecord r = mapper.readValue(new StringReader(sw.toString()), ZNRecord.class);
    String partitionName = "new-entity-12345_3";
    r.getMapFields().remove(partitionName);

    Map<String, String> paraMap = new HashMap<String, String>();
    // Add 1 instance
    paraMap.put(JsonParameters.MANAGEMENT_COMMAND, ClusterSetup.addIdealState);

    resourceRef = new Reference(httpUrlBase);

    request = new Request(Method.POST, resourceRef);
    request.setEntity(
        JsonParameters.JSON_PARAMETERS + "=" + ClusterRepresentationUtil.ObjectToJson(paraMap)
            + "&" + JsonParameters.NEW_IDEAL_STATE + "="
            + ClusterRepresentationUtil.ZNRecordToJson(r), MediaType.APPLICATION_ALL);
    response = _gClient.handle(request);

    result = response.getEntity();
    sw = new StringWriter();
    result.write(sw);

    // System.out.println(sw.toString());

    mapper = new ObjectMapper();
    ZNRecord r2 = mapper.readValue(new StringReader(sw.toString()), ZNRecord.class);
    AssertJUnit.assertTrue(!r2.getMapFields().containsKey(partitionName));

    for (String key : r2.getMapFields().keySet()) {
      AssertJUnit.assertTrue(r.getMapFields().containsKey(key));
    }
  }

  // verify get/post configs in different scopes
  void verifyConfigAccessor() throws Exception {
    ObjectMapper mapper = new ObjectMapper();

    // set/get cluster scope configs
    String url =
        "http://localhost:" + ADMIN_PORT + "/clusters/" + clusterName + "/configs/cluster/"
            + clusterName;

    postConfig(_gClient, url, mapper, ClusterSetup.setConfig, "key1=value1,key2=value2");

    ZNRecord record = get(_gClient, url, mapper);
    Assert.assertEquals(record.getSimpleFields().size(), 2);
    Assert.assertEquals(record.getSimpleField("key1"), "value1");
    Assert.assertEquals(record.getSimpleField("key2"), "value2");

    // set/get participant scope configs
    String participantName = "test2_9999";
    url =
        "http://localhost:" + ADMIN_PORT + "/clusters/" + clusterName + "/configs/participant/"
            + participantName;

    postConfig(_gClient, url, mapper, ClusterSetup.setConfig, "key3=value3,key4=value4");

    record = get(_gClient, url, mapper);
    Assert.assertTrue(record.getSimpleFields().size() >= 2, "Should at least contains 2 keys");
    Assert.assertEquals(record.getSimpleField("key3"), "value3");
    Assert.assertEquals(record.getSimpleField("key4"), "value4");

    // set/get resource scope configs
    url =
        "http://localhost:" + ADMIN_PORT + "/clusters/" + clusterName
            + "/configs/resource/testResource";

    postConfig(_gClient, url, mapper, ClusterSetup.setConfig, "key5=value5,key6=value6");

    record = get(_gClient, url, mapper);
    Assert.assertEquals(record.getSimpleFields().size(), 2);
    Assert.assertEquals(record.getSimpleField("key5"), "value5");
    Assert.assertEquals(record.getSimpleField("key6"), "value6");

    // set/get partition scope configs
    url =
        "http://localhost:" + ADMIN_PORT + "/clusters/" + clusterName
            + "/configs/partition/testResource/testPartition";

    postConfig(_gClient, url, mapper, ClusterSetup.setConfig, "key7=value7,key8=value8");

    record = get(_gClient, url, mapper);
    Assert.assertEquals(record.getSimpleFields().size(), 2);
    Assert.assertEquals(record.getSimpleField("key7"), "value7");
    Assert.assertEquals(record.getSimpleField("key8"), "value8");

    // list keys
    url = "http://localhost:" + ADMIN_PORT + "/clusters/" + clusterName + "/configs";
    record = get(_gClient, url, mapper);
    Assert.assertEquals(record.getListFields().size(), 1);
    Assert.assertTrue(record.getListFields().containsKey("scopes"));
    Assert.assertTrue(contains(record.getListField("scopes"), "CLUSTER", "PARTICIPANT", "RESOURCE",
        "PARTITION"));

    // url = "http://localhost:" + ADMIN_PORT + "/clusters/" + clusterName + "/configs/cluster";
    // record = get(client, url, mapper);
    // Assert.assertEquals(record.getListFields().size(), 1);
    // Assert.assertTrue(record.getListFields().containsKey("CLUSTER"));
    // Assert.assertTrue(contains(record.getListField("CLUSTER"), clusterName), "record: " +
    // record);

    url = "http://localhost:" + ADMIN_PORT + "/clusters/" + clusterName + "/configs/participant";
    record = get(_gClient, url, mapper);
    Assert.assertTrue(record.getListFields().containsKey("PARTICIPANT"));
    Assert.assertTrue(contains(record.getListField("PARTICIPANT"), participantName));

    url = "http://localhost:" + ADMIN_PORT + "/clusters/" + clusterName + "/configs/resource";
    record = get(_gClient, url, mapper);
    Assert.assertEquals(record.getListFields().size(), 1);
    Assert.assertTrue(record.getListFields().containsKey("RESOURCE"));
    Assert.assertTrue(contains(record.getListField("RESOURCE"), "testResource"));

    url =
        "http://localhost:" + ADMIN_PORT + "/clusters/" + clusterName
            + "/configs/partition/testResource";
    record = get(_gClient, url, mapper);
    Assert.assertEquals(record.getListFields().size(), 1);
    Assert.assertTrue(record.getListFields().containsKey("PARTITION"));
    Assert.assertTrue(contains(record.getListField("PARTITION"), "testPartition"));

  }

  private ZNRecord get(Client client, String url, ObjectMapper mapper) throws Exception {
    Request request = new Request(Method.GET, new Reference(url));
    Response response = client.handle(request);
    Representation result = response.getEntity();
    StringWriter sw = new StringWriter();
    result.write(sw);
    String responseStr = sw.toString();
    Assert.assertTrue(responseStr.toLowerCase().indexOf("error") == -1);
    Assert.assertTrue(responseStr.toLowerCase().indexOf("exception") == -1);

    ZNRecord record = mapper.readValue(new StringReader(responseStr), ZNRecord.class);
    return record;
  }

  private void postConfig(Client client, String url, ObjectMapper mapper, String command,
      String configs) throws Exception {
    Map<String, String> params = new HashMap<String, String>();

    params.put(JsonParameters.MANAGEMENT_COMMAND, command);
    params.put(JsonParameters.CONFIGS, configs);

    Request request = new Request(Method.POST, new Reference(url));
    request.setEntity(
        JsonParameters.JSON_PARAMETERS + "=" + ClusterRepresentationUtil.ObjectToJson(params),
        MediaType.APPLICATION_ALL);

    Response response = client.handle(request);
    Representation result = response.getEntity();
    StringWriter sw = new StringWriter();
    result.write(sw);
    String responseStr = sw.toString();
    Assert.assertTrue(responseStr.toLowerCase().indexOf("error") == -1);
    Assert.assertTrue(responseStr.toLowerCase().indexOf("exception") == -1);
  }

  void verifyEnableCluster() throws Exception {
    System.out.println("START: verifyEnableCluster()");
    String httpUrlBase =
        "http://localhost:" + ADMIN_PORT + "/clusters/" + clusterName + "/Controller";
    Map<String, String> paramMap = new HashMap<String, String>();

    paramMap.put(JsonParameters.MANAGEMENT_COMMAND, ClusterSetup.enableCluster);
    paramMap.put(JsonParameters.ENABLED, "" + false);

    Reference resourceRef = new Reference(httpUrlBase);

    Request request = new Request(Method.POST, resourceRef);

    request.setEntity(
        JsonParameters.JSON_PARAMETERS + "=" + ClusterRepresentationUtil.ObjectToJson(paramMap),
        MediaType.APPLICATION_ALL);
    Response response = _gClient.handle(request);

    Representation result = response.getEntity();
    StringWriter sw = new StringWriter();
    result.write(sw);

    System.out.println(sw.toString());

    // verify pause znode exists
<<<<<<< HEAD
    String pausePath = PropertyPathBuilder.getPath(PropertyType.PAUSE, clusterName);
=======
    String pausePath = PropertyPathBuilder.pause(clusterName);
>>>>>>> d89fbb93
    System.out.println("pausePath: " + pausePath);
    boolean exists = _gZkClient.exists(pausePath);
    Assert.assertTrue(exists, pausePath + " should exist");

    // Then enable it
    paramMap.put(JsonParameters.ENABLED, "" + true);
    request = new Request(Method.POST, resourceRef);

    request.setEntity(
        JsonParameters.JSON_PARAMETERS + "=" + ClusterRepresentationUtil.ObjectToJson(paramMap),
        MediaType.APPLICATION_ALL);
    response = _gClient.handle(request);

    result = response.getEntity();
    sw = new StringWriter();
    result.write(sw);

    System.out.println(sw.toString());

    // verify pause znode doesn't exist
    exists = _gZkClient.exists(pausePath);
    Assert.assertFalse(exists, pausePath + " should be removed");

    System.out.println("END: verifyEnableCluster()");
  }

  private boolean contains(List<String> list, String... items) {
    for (String item : items) {
      if (!list.contains(item)) {
        return false;
      }
    }
    return true;
  }
}<|MERGE_RESOLUTION|>--- conflicted
+++ resolved
@@ -562,11 +562,7 @@
     System.out.println(sw.toString());
 
     // verify pause znode exists
-<<<<<<< HEAD
-    String pausePath = PropertyPathBuilder.getPath(PropertyType.PAUSE, clusterName);
-=======
     String pausePath = PropertyPathBuilder.pause(clusterName);
->>>>>>> d89fbb93
     System.out.println("pausePath: " + pausePath);
     boolean exists = _gZkClient.exists(pausePath);
     Assert.assertTrue(exists, pausePath + " should exist");
