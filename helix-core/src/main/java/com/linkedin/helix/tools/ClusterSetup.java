--- conflicted
+++ resolved
@@ -73,7 +73,6 @@
   public static final String listInstances     = "listInstances";
 
   // Add, drop, and rebalance
-<<<<<<< HEAD
   public static final String addCluster = "addCluster";
   public static final String addCluster2 = "addCluster2";
   public static final String dropCluster = "dropCluster";
@@ -88,22 +87,7 @@
   public static final String rebalance = "rebalance";
   public static final String expandCluster = "expandCluster";
   public static final String mode = "mode";
-=======
-  public static final String addCluster        = "addCluster";
-  public static final String addCluster2       = "addCluster2";
-  public static final String dropCluster       = "dropCluster";
-  public static final String dropResource      = "dropResource";
-  public static final String addInstance       = "addNode";
-  public static final String addResource       = "addResource";
-  public static final String addStateModelDef  = "addStateModelDef";
-  public static final String addIdealState     = "addIdealState";
-  public static final String disableInstance   = "disableNode";
-  public static final String swapInstance      = "swapInstance";
-  public static final String dropInstance      = "dropNode";
-  public static final String rebalance         = "rebalance";
-  public static final String mode              = "mode";
   public static final String bucketSize        = "bucketSize";
->>>>>>> 0ef50e56
   public static final String resourceKeyPrefix = "key";
 
   // Query info (TBD in V2)
@@ -433,7 +417,6 @@
     rebalanceStorageCluster(clusterName, resourceName, replica, resourceName);
   }
 
-<<<<<<< HEAD
   public void expandCluster(String clusterName)
   {
     List<String> resources = _admin.getResourcesInCluster(clusterName);
@@ -633,13 +616,10 @@
     return result;
   }
 
-  public void rebalanceStorageCluster(String clusterName, String resourceName, int replica, String keyPrefix)
-=======
   public void rebalanceStorageCluster(String clusterName,
                                       String resourceName,
                                       int replica,
                                       String keyPrefix)
->>>>>>> 0ef50e56
   {
     List<String> InstanceNames = _admin.getInstancesInCluster(clusterName);
     // ensure we get the same idealState with the same set of instances
