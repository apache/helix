package org.apache.helix.controller;

/*
 * Licensed to the Apache Software Foundation (ASF) under one
 * or more contributor license agreements.  See the NOTICE file
 * distributed with this work for additional information
 * regarding copyright ownership.  The ASF licenses this file
 * to you under the Apache License, Version 2.0 (the
 * "License"); you may not use this file except in compliance
 * with the License.  You may obtain a copy of the License at
 *
 *   http://www.apache.org/licenses/LICENSE-2.0
 *
 * Unless required by applicable law or agreed to in writing,
 * software distributed under the License is distributed on an
 * "AS IS" BASIS, WITHOUT WARRANTIES OR CONDITIONS OF ANY
 * KIND, either express or implied.  See the License for the
 * specific language governing permissions and limitations
 * under the License.
 */

import java.util.ArrayList;
import java.util.Collections;
import java.util.HashMap;
import java.util.List;
import java.util.Map;
import java.util.Timer;
import java.util.TimerTask;
import java.util.concurrent.ExecutorService;
import java.util.concurrent.Executors;
import java.util.concurrent.ThreadFactory;
import java.util.concurrent.atomic.AtomicReference;

import org.I0Itec.zkclient.exception.ZkInterruptedException;
import org.apache.helix.HelixDataAccessor;
import org.apache.helix.HelixManager;
import org.apache.helix.NotificationContext;
import org.apache.helix.NotificationContext.Type;
import org.apache.helix.PropertyKey.Builder;
import org.apache.helix.ZNRecord;
import org.apache.helix.api.listeners.ControllerChangeListener;
import org.apache.helix.api.listeners.CurrentStateChangeListener;
import org.apache.helix.api.listeners.IdealStateChangeListener;
import org.apache.helix.api.listeners.InstanceConfigChangeListener;
import org.apache.helix.api.listeners.LiveInstanceChangeListener;
import org.apache.helix.api.listeners.MessageListener;
import org.apache.helix.api.listeners.PreFetch;
import org.apache.helix.api.listeners.ResourceConfigChangeListener;
import org.apache.helix.controller.pipeline.Pipeline;
import org.apache.helix.controller.pipeline.PipelineRegistry;
import org.apache.helix.controller.stages.AttributeName;
import org.apache.helix.controller.stages.BestPossibleStateCalcStage;
import org.apache.helix.controller.stages.ClusterDataCache;
import org.apache.helix.controller.stages.ClusterEvent;
import org.apache.helix.controller.stages.ClusterEventBlockingQueue;
import org.apache.helix.controller.stages.ClusterEventType;
import org.apache.helix.controller.stages.CompatibilityCheckStage;
import org.apache.helix.controller.stages.CurrentStateComputationStage;
import org.apache.helix.controller.stages.ExternalViewComputeStage;
import org.apache.helix.controller.stages.IntermediateStateCalcStage;
import org.apache.helix.controller.stages.MessageGenerationPhase;
import org.apache.helix.controller.stages.MessageSelectionStage;
import org.apache.helix.controller.stages.MessageThrottleStage;
import org.apache.helix.controller.stages.PersistAssignmentStage;
import org.apache.helix.controller.stages.ReadClusterDataStage;
import org.apache.helix.controller.stages.ResourceComputationStage;
import org.apache.helix.controller.stages.ResourceValidationStage;
import org.apache.helix.controller.stages.TargetExteralViewCalcStage;
import org.apache.helix.controller.stages.TaskAssignmentStage;
import org.apache.helix.model.ClusterConfig;
import org.apache.helix.model.CurrentState;
import org.apache.helix.model.IdealState;
import org.apache.helix.model.InstanceConfig;
import org.apache.helix.model.LiveInstance;
import org.apache.helix.model.Message;
import org.apache.helix.model.PauseSignal;
import org.apache.helix.model.ResourceConfig;
import org.apache.helix.monitoring.mbeans.ClusterEventMonitor;
import org.apache.helix.monitoring.mbeans.ClusterStatusMonitor;
import org.apache.helix.task.TaskDriver;
import org.apache.log4j.Logger;

import static org.apache.helix.HelixConstants.ChangeType;

/**
 * Cluster Controllers main goal is to keep the cluster state as close as possible to Ideal State.
 * It does this by listening to changes in cluster state and scheduling new tasks to get cluster
 * state to best possible ideal state. Every instance of this class can control can control only one
 * cluster Get all the partitions use IdealState, CurrentState and Messages <br>
 * foreach partition <br>
 * 1. get the (instance,state) from IdealState, CurrentState and PendingMessages <br>
 * 2. compute best possible state (instance,state) pair. This needs previous step data and state
 * model constraints <br>
 * 3. compute the messages/tasks needed to move to 1 to 2 <br>
 * 4. select the messages that can be sent, needs messages and state model constraints <br>
 * 5. send messages
 */
public class GenericHelixController implements IdealStateChangeListener,
    LiveInstanceChangeListener, MessageListener, CurrentStateChangeListener,
    ControllerChangeListener, InstanceConfigChangeListener, ResourceConfigChangeListener {
  private static final Logger logger = Logger.getLogger(GenericHelixController.class.getName());
  private static final long EVENT_THREAD_JOIN_TIMEOUT = 1000;
  private static final int ASYNC_TASKS_THREADPOOL_SIZE = 10;
  private final PipelineRegistry _registry;
  private final PipelineRegistry _taskRegistry;

  final AtomicReference<Map<String, LiveInstance>> _lastSeenInstances;
  final AtomicReference<Map<String, LiveInstance>> _lastSeenSessions;

  ClusterStatusMonitor _clusterStatusMonitor;

  /**
   * A queue for controller events and a thread that will consume it
   */
  private final ClusterEventBlockingQueue _eventQueue;
  private final ClusterEventProcessor _eventThread;

  private final ClusterEventBlockingQueue _taskEventQueue;
  private final ClusterEventProcessor _taskEventThread;

  /**
   * The _paused flag is checked by function handleEvent(), while if the flag is set handleEvent()
   * will be no-op. Other event handling logic keeps the same when the flag is set.
   */
  private boolean _paused;

  /**
   * The timer that can periodically run the rebalancing pipeline. The timer will start if there is
   * one resource group has the config to use the timer.
   */
  Timer _rebalanceTimer = null;
  long _timerPeriod = Long.MAX_VALUE;

  /**
   * A cache maintained across pipelines
   */
  private ClusterDataCache _cache;
  private ClusterDataCache _taskCache;
  private ExecutorService _asyncTasksThreadPool;

  private String _clusterName;

  enum PipelineTypes {
    DEFAULT,
    TASK
  }

  /**
   * Default constructor that creates a default pipeline registry. This is sufficient in most cases,
   * but if there is a some thing specific needed use another constructor where in you can pass a
   * pipeline registry
   */
  public GenericHelixController() {
    this(createDefaultRegistry(PipelineTypes.DEFAULT.name()),
        createDefaultRegistry(PipelineTypes.TASK.name()));
  }

  public GenericHelixController(String clusterName) {
    this(createDefaultRegistry(PipelineTypes.DEFAULT.name()),
        createDefaultRegistry(PipelineTypes.TASK.name()), clusterName);
  }

  class RebalanceTask extends TimerTask {
    HelixManager _manager;

    public RebalanceTask(HelixManager manager) {
      _manager = manager;
    }

    @Override
    public void run() {
      //TODO: this is the temporary workaround
      _cache.requireFullRefresh();
      _taskCache.requireFullRefresh();
      _cache.refresh(_manager.getHelixDataAccessor());
      _taskCache.refresh(_manager.getHelixDataAccessor());
      if (_cache.getLiveInstances() != null) {
        NotificationContext changeContext = new NotificationContext(_manager);
        changeContext.setType(NotificationContext.Type.CALLBACK);
        synchronized (_manager) {
          checkLiveInstancesObservation(new ArrayList<>(_cache.getLiveInstances().values()),
              changeContext);
        }
      }

      NotificationContext changeContext = new NotificationContext(_manager);
      changeContext.setType(NotificationContext.Type.CALLBACK);
      ClusterEvent event = new ClusterEvent(_clusterName,ClusterEventType.PeriodicalRebalance);
      event.addAttribute(AttributeName.helixmanager.name(), changeContext.getManager());
      event.addAttribute(AttributeName.changeContext.name(), changeContext);
      List<ZNRecord> dummy = new ArrayList<ZNRecord>();
      event.addAttribute(AttributeName.eventData.name(), dummy);
      // Should be able to process
      _eventQueue.put(event);
      _taskEventQueue.put(event.clone());
      logger.info("Controller periodicalRebalance event triggered!");
    }
  }

  // TODO who should stop this timer
  /**
   * Starts the rebalancing timer with the specified period. Start the timer if necessary; If the
   * period is smaller than the current period, cancel the current timer and use the new period.
   */
  void startRebalancingTimer(long period, HelixManager manager) {
    if (period != _timerPeriod) {
      logger.info("Controller starting timer at period " + period);
      if (_rebalanceTimer != null) {
        _rebalanceTimer.cancel();
      }
      _rebalanceTimer = new Timer(true);
      _timerPeriod = period;
      _rebalanceTimer
          .scheduleAtFixedRate(new RebalanceTask(manager), _timerPeriod, _timerPeriod);
    } else {
      logger.info("Controller already has timer at period " + _timerPeriod);
    }
  }

  /**
   * Stops the rebalancing timer
   */
  void stopRebalancingTimer() {
    if (_rebalanceTimer != null) {
      _rebalanceTimer.cancel();
      _rebalanceTimer = null;
    }
    _timerPeriod = Integer.MAX_VALUE;
  }

  private static PipelineRegistry createDefaultRegistry(String pipelineName) {
    logger.info("createDefaultRegistry");
    synchronized (GenericHelixController.class) {
      PipelineRegistry registry = new PipelineRegistry();

      // cluster data cache refresh
      Pipeline dataRefresh = new Pipeline(pipelineName);
      dataRefresh.addStage(new ReadClusterDataStage());

      // rebalance pipeline
      Pipeline rebalancePipeline = new Pipeline(pipelineName);
      rebalancePipeline.addStage(new ResourceComputationStage());
      rebalancePipeline.addStage(new ResourceValidationStage());
      rebalancePipeline.addStage(new CurrentStateComputationStage());
      rebalancePipeline.addStage(new BestPossibleStateCalcStage());
      rebalancePipeline.addStage(new IntermediateStateCalcStage());
      rebalancePipeline.addStage(new MessageGenerationPhase());
      rebalancePipeline.addStage(new MessageSelectionStage());
      rebalancePipeline.addStage(new MessageThrottleStage());
      rebalancePipeline.addStage(new TaskAssignmentStage());
      rebalancePipeline.addStage(new PersistAssignmentStage());
<<<<<<< HEAD
=======
      rebalancePipeline.addStage(new TargetExteralViewCalcStage());
>>>>>>> d89fbb93

      // external view generation
      Pipeline externalViewPipeline = new Pipeline(pipelineName);
      externalViewPipeline.addStage(new ExternalViewComputeStage());

      // backward compatibility check
      Pipeline liveInstancePipeline = new Pipeline(pipelineName);
      liveInstancePipeline.addStage(new CompatibilityCheckStage());

      registry.register(ClusterEventType.IdealStateChange, dataRefresh, rebalancePipeline);
      registry.register(ClusterEventType.CurrentStateChange, dataRefresh, rebalancePipeline, externalViewPipeline);
      registry.register(ClusterEventType.InstanceConfigChange, dataRefresh, rebalancePipeline);
      registry.register(ClusterEventType.ResourceConfigChange, dataRefresh, rebalancePipeline);
      registry.register(ClusterEventType.LiveInstanceChange, dataRefresh, liveInstancePipeline, rebalancePipeline,
          externalViewPipeline);
      registry.register(ClusterEventType.MessageChange, dataRefresh, rebalancePipeline);
      registry.register(ClusterEventType.ExternalViewChange, dataRefresh);
      registry.register(ClusterEventType.Resume, dataRefresh, rebalancePipeline, externalViewPipeline);
      registry
          .register(ClusterEventType.PeriodicalRebalance, dataRefresh, rebalancePipeline, externalViewPipeline);
      return registry;
    }
  }

  public GenericHelixController(PipelineRegistry registry, PipelineRegistry taskRegistry) {
    this(registry, taskRegistry, null);
  }

  private GenericHelixController(PipelineRegistry registry, PipelineRegistry taskRegistry,
      String clusterName) {
    _paused = false;
    _registry = registry;
    _taskRegistry = taskRegistry;
    _lastSeenInstances = new AtomicReference<>();
    _lastSeenSessions = new AtomicReference<>();
    _clusterName = clusterName;
    _asyncTasksThreadPool =
        Executors.newFixedThreadPool(ASYNC_TASKS_THREADPOOL_SIZE, new ThreadFactory() {
          @Override public Thread newThread(Runnable r) {
            return new Thread(r, "GerenricHelixController-async_task_thread");
          }
        });

    _eventQueue = new ClusterEventBlockingQueue();
    _taskEventQueue = new ClusterEventBlockingQueue();
    _cache = new ClusterDataCache(clusterName);
    _taskCache = new ClusterDataCache(clusterName);

    _eventThread = new ClusterEventProcessor(_cache, _eventQueue);
    _taskEventThread = new ClusterEventProcessor(_taskCache, _taskEventQueue);

    initPipelines(_eventThread, _cache, false);
    initPipelines(_taskEventThread, _taskCache, true);
  }

  /**
   * lock-always: caller always needs to obtain an external lock before call, calls to handleEvent()
   * should be serialized
   * @param event
   */
  protected void handleEvent(ClusterEvent event, ClusterDataCache cache) {
    HelixManager manager = event.getAttribute(AttributeName.helixmanager.name());
    if (manager == null) {
      logger.error("No cluster manager in event:" + event.getEventType());
      return;
    }

    if (!manager.isLeader()) {
      logger.error("Cluster manager: " + manager.getInstanceName() + " is not leader for " + manager
          .getClusterName() + ". Pipeline will not be invoked");
      return;
    }

    if (_paused) {
      logger.info("Cluster " + manager.getClusterName() + " is paused. Ignoring the event:" + event
          .getEventType());
      return;
    }

    NotificationContext context = null;
    if (event.getAttribute(AttributeName.changeContext.name()) != null) {
      context = event.getAttribute(AttributeName.changeContext.name());
    }

    // Initialize _clusterStatusMonitor
    if (context != null) {
      if (context.getType() == Type.FINALIZE) {
        stopRebalancingTimer();
        logger.info("Get FINALIZE notification, skip the pipeline. Event :" + event.getEventType());
        return;
      } else {
        if (_clusterStatusMonitor == null) {
          _clusterStatusMonitor = new ClusterStatusMonitor(manager.getClusterName());
        }
<<<<<<< HEAD
        TaskDriver driver = new TaskDriver(manager);
        _clusterStatusMonitor.refreshWorkflowsStatus(driver);
        _clusterStatusMonitor.refreshJobsStatus(driver);
        event.addAttribute("clusterStatusMonitor", _clusterStatusMonitor);
=======
        // TODO: should be in the initization of controller.
        if (_cache != null) {
          checkRebalancingTimer(manager, Collections.EMPTY_LIST, _cache.getClusterConfig());
        }

        if (cache.isTaskCache()) {
          TaskDriver driver = new TaskDriver(manager);
          _clusterStatusMonitor.refreshWorkflowsStatus(driver);
          _clusterStatusMonitor.refreshJobsStatus(driver);
        }
        event.addAttribute(AttributeName.clusterStatusMonitor.name(), _clusterStatusMonitor);
>>>>>>> d89fbb93
      }
    }

    // add the cache
    event.addAttribute(AttributeName.ClusterDataCache.name(), cache);

    List<Pipeline> pipelines = cache.isTaskCache()
        ? _taskRegistry.getPipelinesForEvent(event.getEventType())
        : _registry.getPipelinesForEvent(event.getEventType());

    if (pipelines == null || pipelines.size() == 0) {
      logger.info(
          "No " + getPipelineType(cache.isTaskCache()) + " pipeline to run for event:" + event
              .getEventType());
      return;
    }

    logger.info(String.format("START: Invoking %s controller pipeline for cluster %s event: %s",
        manager.getClusterName(), getPipelineType(cache.isTaskCache()), event.getEventType()));
    long startTime = System.currentTimeMillis();
    for (Pipeline pipeline : pipelines) {
      try {
        pipeline.handle(event);
        pipeline.finish();
      } catch (Exception e) {
        logger.error(
            "Exception while executing " + getPipelineType(cache.isTaskCache()) + "pipeline: "
                + pipeline + ". Will not continue to next pipeline", e);
        break;
      }
    }
    long endTime = System.currentTimeMillis();
    logger.info(
        "END: Invoking " + getPipelineType(cache.isTaskCache()) + " controller pipeline for event: "
            + event.getEventType() + " for cluster " + manager.getClusterName() + ", took " + (
            endTime - startTime) + " ms");

    if (!cache.isTaskCache()) {
      // report event process durations
      if (_clusterStatusMonitor != null) {
        NotificationContext notificationContext =
            event.getAttribute(AttributeName.changeContext.name());
        long enqueueTime = event.getCreationTime();
        long zkCallbackTime;
        StringBuilder sb = new StringBuilder();
        if (notificationContext != null) {
          zkCallbackTime = notificationContext.getCreationTime();
          _clusterStatusMonitor
              .updateClusterEventDuration(ClusterEventMonitor.PhaseName.Callback.name(),
                  enqueueTime - zkCallbackTime);
          sb.append(String.format(
              "Callback time for event: " + event.getEventType() + " took: " + (enqueueTime
                  - zkCallbackTime) + " ms\n"));

        }
        _clusterStatusMonitor
            .updateClusterEventDuration(ClusterEventMonitor.PhaseName.InQueue.name(),
                startTime - enqueueTime);
        _clusterStatusMonitor
            .updateClusterEventDuration(ClusterEventMonitor.PhaseName.TotalProcessed.name(),
                endTime - startTime);
        sb.append(String.format(
            "InQueue time for event: " + event.getEventType() + " took: " + (startTime
                - enqueueTime) + " ms\n"));
        sb.append(String.format(
            "TotalProcessed time for event: " + event.getEventType() + " took: " + (endTime
                - startTime) + " ms"));
        logger.info(sb.toString());
      }
    }
  }


  @Override
  @PreFetch(enabled = false)
  public void onStateChange(String instanceName, List<CurrentState> statesInfo,
      NotificationContext changeContext) {
    logger.info("START: GenericClusterController.onStateChange()");
    notifyCaches(changeContext, ChangeType.CURRENT_STATE);
    pushToEventQueues(ClusterEventType.CurrentStateChange, changeContext, Collections
        .<String, Object>singletonMap(AttributeName.instanceName.name(), instanceName));
    logger.info("END: GenericClusterController.onStateChange()");
  }

  @Override
  @PreFetch(enabled = false)
  public void onMessage(String instanceName, List<Message> messages,
      NotificationContext changeContext) {
    logger.info("START: GenericClusterController.onMessage() for cluster " + _clusterName);
    notifyCaches(changeContext, ChangeType.MESSAGE);
    pushToEventQueues(ClusterEventType.MessageChange, changeContext,
        Collections.<String, Object>singletonMap(AttributeName.instanceName.name(), instanceName));
    if (_clusterStatusMonitor != null && messages != null) {
      _clusterStatusMonitor.addMessageQueueSize(instanceName, messages.size());
    }

    logger.info("END: GenericClusterController.onMessage() for cluster " + _clusterName);
  }

  @Override
  public void onLiveInstanceChange(List<LiveInstance> liveInstances,
      NotificationContext changeContext) {
    logger.info("START: Generic GenericClusterController.onLiveInstanceChange() for cluster " + _clusterName);
    if (changeContext == null || changeContext.getType() != Type.CALLBACK) {
      _cache.requireFullRefresh();
      _taskCache.requireFullRefresh();
    }

    if (liveInstances == null) {
      liveInstances = Collections.emptyList();
    }
    _cache.setLiveInstances(liveInstances);
    _taskCache.setLiveInstances(liveInstances);

    // Go though the live instance list and make sure that we are observing them
    // accordingly. The action is done regardless of the paused flag.
    if (changeContext.getType() == NotificationContext.Type.INIT
        || changeContext.getType() == NotificationContext.Type.CALLBACK) {
      checkLiveInstancesObservation(liveInstances, changeContext);
    } else if (changeContext.getType() == NotificationContext.Type.FINALIZE) {
      // on finalize, should remove all message/current-state listeners
      logger.info("remove message/current-state listeners. lastSeenInstances: " + _lastSeenInstances
          + ", lastSeenSessions: " + _lastSeenSessions);
      liveInstances = Collections.emptyList();
      checkLiveInstancesObservation(liveInstances, changeContext);
    }

    pushToEventQueues(ClusterEventType.LiveInstanceChange, changeContext,
        Collections.<String, Object>singletonMap(AttributeName.eventData.name(), liveInstances));

    logger.info(
        "END: Generic GenericClusterController.onLiveInstanceChange() for cluster " + _clusterName);
  }

  private void checkRebalancingTimer(HelixManager manager, List<IdealState> idealStates,
      ClusterConfig clusterConfig) {
    if (manager.getConfigAccessor() == null) {
      logger.warn(manager.getInstanceName()
          + " config accessor doesn't exist. should be in file-based mode.");
      return;
    }

    long minPeriod = Long.MAX_VALUE;
    if (clusterConfig != null) {
      long period = clusterConfig.getRebalanceTimePeriod();
      if (period > 0 && minPeriod > period) {
        minPeriod = period;
      }
    }

    // TODO: resource level rebalance does not make sense, to remove it!
    for (IdealState idealState : idealStates) {
      long period = idealState.getRebalanceTimerPeriod();
      if (period > 0 && minPeriod > period) {
        minPeriod = period;
      }
    }

    if (minPeriod != Long.MAX_VALUE) {
      startRebalancingTimer(minPeriod, manager);
    }
  }

  @Override
  @PreFetch(enabled = false)
  public void onIdealStateChange(List<IdealState> idealStates, NotificationContext changeContext) {
    logger.info(
        "START: Generic GenericClusterController.onIdealStateChange() for cluster " + _clusterName);
    notifyCaches(changeContext, ChangeType.IDEAL_STATE);
    pushToEventQueues(ClusterEventType.IdealStateChange, changeContext,
        Collections.<String, Object>emptyMap());

    if (changeContext.getType() != Type.FINALIZE) {
      checkRebalancingTimer(changeContext.getManager(), idealStates, _cache.getClusterConfig());
    }

    logger.info("END: GenericClusterController.onIdealStateChange() for cluster " + _clusterName);
  }

  @Override
  @PreFetch(enabled = false)
  public void onInstanceConfigChange(List<InstanceConfig> instanceConfigs,
      NotificationContext changeContext) {
    logger.info(
        "START: GenericClusterController.onInstanceConfigChange() for cluster " + _clusterName);
    notifyCaches(changeContext, ChangeType.INSTANCE_CONFIG);
    pushToEventQueues(ClusterEventType.InstanceConfigChange, changeContext,
        Collections.<String, Object>emptyMap());
    logger.info(
        "END: GenericClusterController.onInstanceConfigChange() for cluster " + _clusterName);
  }

  @Override
  @PreFetch(enabled = false)
  public void onResourceConfigChange(
      List<ResourceConfig> resourceConfigs, NotificationContext context) {
    logger.info(
        "START: GenericClusterController.onResourceConfigChange() for cluster " + _clusterName);
    notifyCaches(context, ChangeType.RESOURCE_CONFIG);
    pushToEventQueues(ClusterEventType.ResourceConfigChange, context,
        Collections.<String, Object>emptyMap());
    logger
        .info("END: GenericClusterController.onResourceConfigChange() for cluster " + _clusterName);
  }

  private void notifyCaches(NotificationContext context, ChangeType changeType) {
    if (context == null || context.getType() != Type.CALLBACK) {
      _cache.requireFullRefresh();
      _taskCache.requireFullRefresh();
    } else {
      _cache.notifyDataChange(changeType, context.getPathChanged());
      _taskCache.notifyDataChange(changeType, context.getPathChanged());
    }
  }

  private void pushToEventQueues(ClusterEventType eventType, NotificationContext changeContext,
      Map<String, Object> eventAttributes) {
    ClusterEvent event = new ClusterEvent(_clusterName, eventType);
    event.addAttribute(AttributeName.helixmanager.name(), changeContext.getManager());
    event.addAttribute(AttributeName.changeContext.name(), changeContext);
    for (Map.Entry<String, Object> attr : eventAttributes.entrySet()) {
      event.addAttribute(attr.getKey(), attr.getValue());
    }
    _eventQueue.put(event);
    _taskEventQueue.put(event.clone());
  }

  @Override
  public void onControllerChange(NotificationContext changeContext) {
    logger.info("START: GenericClusterController.onControllerChange() for cluster " + _clusterName);
    _cache.requireFullRefresh();
    _taskCache.requireFullRefresh();
    if (changeContext != null && changeContext.getType() == Type.FINALIZE) {
      logger.info("GenericClusterController.onControllerChange() FINALIZE for cluster " + _clusterName);
      return;
    }
    HelixDataAccessor accessor = changeContext.getManager().getHelixDataAccessor();

    // double check if this controller is the leader
    Builder keyBuilder = accessor.keyBuilder();
    LiveInstance leader = accessor.getProperty(keyBuilder.controllerLeader());
    if (leader == null) {
      logger
          .warn("No controller exists for cluster:" + changeContext.getManager().getClusterName());
      return;
    } else {
      String leaderName = leader.getInstanceName();

      String instanceName = changeContext.getManager().getInstanceName();
      if (leaderName == null || !leaderName.equals(instanceName)) {
        logger.warn("leader name does NOT match, my name: " + instanceName + ", leader: " + leader);
        return;
      }
    }

    PauseSignal pauseSignal = accessor.getProperty(keyBuilder.pause());
    if (pauseSignal != null) {
      if (!_paused) {
        _paused = true;
        logger.info("controller is now paused");
      }
    } else {
      if (_paused) {
        _paused = false;
        logger.info("controller is now resumed");
        ClusterEvent event = new ClusterEvent(_clusterName, ClusterEventType.Resume);
        event.addAttribute(AttributeName.changeContext.name(), changeContext);
        event.addAttribute(AttributeName.helixmanager.name(), changeContext.getManager());
        event.addAttribute(AttributeName.eventData.name(), pauseSignal);
        _eventQueue.put(event);
        _taskEventQueue.put(event.clone());
      }
    }
    if (_clusterStatusMonitor == null) {
      _clusterStatusMonitor = new ClusterStatusMonitor(changeContext.getManager().getClusterName());
    }
    _clusterStatusMonitor.setEnabled(!_paused);
    logger.info("END: GenericClusterController.onControllerChange() for cluster " + _clusterName);
  }

  /**
   * Go through the list of liveinstances in the cluster, and add currentstateChange listener and
   * Message listeners to them if they are newly added. For current state change, the observation is
   * tied to the session id of each live instance.
   */
  protected void checkLiveInstancesObservation(List<LiveInstance> liveInstances,
      NotificationContext changeContext) {

    // construct maps for current live-instances
    Map<String, LiveInstance> curInstances = new HashMap<String, LiveInstance>();
    Map<String, LiveInstance> curSessions = new HashMap<>();
    for (LiveInstance liveInstance : liveInstances) {
      curInstances.put(liveInstance.getInstanceName(), liveInstance);
      curSessions.put(liveInstance.getSessionId(), liveInstance);
    }

    // TODO: remove the synchronization here once we move this update into dataCache.
    synchronized (_lastSeenInstances) {
      Map<String, LiveInstance> lastInstances = _lastSeenInstances.get();
      Map<String, LiveInstance> lastSessions = _lastSeenSessions.get();

      HelixManager manager = changeContext.getManager();
      Builder keyBuilder = new Builder(manager.getClusterName());
      if (lastSessions != null) {
        for (String session : lastSessions.keySet()) {
          if (!curSessions.containsKey(session)) {
            // remove current-state listener for expired session
            String instanceName = lastSessions.get(session).getInstanceName();
            manager.removeListener(keyBuilder.currentStates(instanceName, session), this);
          }
        }
      }

      if (lastInstances != null) {
        for (String instance : lastInstances.keySet()) {
          if (!curInstances.containsKey(instance)) {
            // remove message listener for disconnected instances
            manager.removeListener(keyBuilder.messages(instance), this);
          }
        }
      }

      for (String session : curSessions.keySet()) {
        if (lastSessions == null || !lastSessions.containsKey(session)) {
          String instanceName = curSessions.get(session).getInstanceName();
          try {
            // add current-state listeners for new sessions
            manager.addCurrentStateChangeListener(this, instanceName, session);
            logger.info(manager.getInstanceName() + " added current-state listener for instance: "
                + instanceName + ", session: " + session + ", listener: " + this);
          } catch (Exception e) {
            logger.error("Fail to add current state listener for instance: " + instanceName
                + " with session: " + session, e);
          }
        }
      }

      for (String instance : curInstances.keySet()) {
        if (lastInstances == null || !lastInstances.containsKey(instance)) {
          try {
            // add message listeners for new instances
            manager.addMessageListener(this, instance);
            logger.info(manager.getInstanceName() + " added message listener for " + instance
                + ", listener: " + this);
          } catch (Exception e) {
            logger.error("Fail to add message listener for instance: " + instance, e);
          }
        }
      }

      // update last-seen
      _lastSeenInstances.set(curInstances);
      _lastSeenSessions.set(curSessions);
    }
  }

  public void shutdownClusterStatusMonitor(String clusterName) {
    if (_clusterStatusMonitor != null) {
      logger.info("Shut down _clusterStatusMonitor for cluster " + clusterName);
      _clusterStatusMonitor.reset();
      _clusterStatusMonitor = null;
    }
  }

  public void shutdown() throws InterruptedException {
    stopRebalancingTimer();

    terminateEventThread(_eventThread);
    terminateEventThread(_taskEventThread);

    _asyncTasksThreadPool.shutdown();
  }

  private void terminateEventThread(Thread thread) throws InterruptedException {
    while (thread.isAlive()) {
      thread.interrupt();
      thread.join(EVENT_THREAD_JOIN_TIMEOUT);
    }
  }

  private class ClusterEventProcessor extends Thread {
    private final ClusterDataCache _cache;
    private final ClusterEventBlockingQueue _eventBlockingQueue;

    public ClusterEventProcessor(ClusterDataCache cache,
        ClusterEventBlockingQueue eventBlockingQueue) {
      super("GerenricHelixController-event_process");
      _cache = cache;
      _eventBlockingQueue = eventBlockingQueue;
    }

    @Override public void run() {
      logger.info("START ClusterEventProcessor thread  for cluster " + _clusterName);
      while (!isInterrupted()) {
        try {
          ClusterEvent event = _eventBlockingQueue.take();
          handleEvent(event, _cache);
        } catch (InterruptedException e) {
          logger.warn("ClusterEventProcessor interrupted", e);
          interrupt();
        } catch (ZkInterruptedException e) {
          logger.warn("ClusterEventProcessor caught a ZK connection interrupt", e);
          interrupt();
        } catch (ThreadDeath death) {
          throw death;
        } catch (Throwable t) {
          logger.error("ClusterEventProcessor failed while running the controller pipeline", t);
        }
      }
      logger.info("END ClusterEventProcessor thread");
    }
  }

  private void initPipelines(Thread eventThread, ClusterDataCache cache, boolean isTask) {
    cache.setTaskCache(isTask);
    cache.setAsyncTasksThreadPool(_asyncTasksThreadPool);

    eventThread.setDaemon(true);
    eventThread.start();
  }

  public static String getPipelineType(boolean isTask) {
    return isTask ? PipelineTypes.TASK.name() : PipelineTypes.DEFAULT.name();
  }
}<|MERGE_RESOLUTION|>--- conflicted
+++ resolved
@@ -249,10 +249,7 @@
       rebalancePipeline.addStage(new MessageThrottleStage());
       rebalancePipeline.addStage(new TaskAssignmentStage());
       rebalancePipeline.addStage(new PersistAssignmentStage());
-<<<<<<< HEAD
-=======
       rebalancePipeline.addStage(new TargetExteralViewCalcStage());
->>>>>>> d89fbb93
 
       // external view generation
       Pipeline externalViewPipeline = new Pipeline(pipelineName);
@@ -347,12 +344,6 @@
         if (_clusterStatusMonitor == null) {
           _clusterStatusMonitor = new ClusterStatusMonitor(manager.getClusterName());
         }
-<<<<<<< HEAD
-        TaskDriver driver = new TaskDriver(manager);
-        _clusterStatusMonitor.refreshWorkflowsStatus(driver);
-        _clusterStatusMonitor.refreshJobsStatus(driver);
-        event.addAttribute("clusterStatusMonitor", _clusterStatusMonitor);
-=======
         // TODO: should be in the initization of controller.
         if (_cache != null) {
           checkRebalancingTimer(manager, Collections.EMPTY_LIST, _cache.getClusterConfig());
@@ -364,7 +355,6 @@
           _clusterStatusMonitor.refreshJobsStatus(driver);
         }
         event.addAttribute(AttributeName.clusterStatusMonitor.name(), _clusterStatusMonitor);
->>>>>>> d89fbb93
       }
     }
 
