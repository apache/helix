package org.apache.helix.controller.dataproviders;

/*
 * Licensed to the Apache Software Foundation (ASF) under one
 * or more contributor license agreements.  See the NOTICE file
 * distributed with this work for additional information
 * regarding copyright ownership.  The ASF licenses this file
 * to you under the Apache License, Version 2.0 (the
 * "License"); you may not use this file except in compliance
 * with the License.  You may obtain a copy of the License at
 *
 *   http://www.apache.org/licenses/LICENSE-2.0
 *
 * Unless required by applicable law or agreed to in writing,
 * software distributed under the License is distributed on an
 * "AS IS" BASIS, WITHOUT WARRANTIES OR CONDITIONS OF ANY
 * KIND, either express or implied.  See the License for the
 * specific language governing permissions and limitations
 * under the License.
 */

import java.util.Collections;
import java.util.HashMap;
import java.util.HashSet;
import java.util.List;
import java.util.Map;
import java.util.Set;

import java.util.concurrent.ConcurrentHashMap;
import org.apache.helix.HelixConstants;
import org.apache.helix.HelixDataAccessor;
import org.apache.helix.PropertyKey;
import org.apache.helix.zookeeper.datamodel.ZNRecord;
import org.apache.helix.common.caches.AbstractDataCache;
import org.apache.helix.common.caches.CustomizedStateCache;
import org.apache.helix.common.caches.CustomizedViewCache;
import org.apache.helix.common.caches.PropertyCache;
import org.apache.helix.controller.LogUtil;
import org.apache.helix.controller.pipeline.Pipeline;
import org.apache.helix.controller.stages.MissingTopStateRecord;
import org.apache.helix.model.CustomizedState;
import org.apache.helix.model.CustomizedStateConfig;
import org.apache.helix.model.ExternalView;
import org.apache.helix.model.ResourceAssignment;
import org.slf4j.Logger;
import org.slf4j.LoggerFactory;

/**
 * Data provider for resource controller.
 *
 * This class will be moved to helix-resource-controller module in the future
 */
public class ResourceControllerDataProvider extends BaseControllerDataProvider {
  private static final Logger logger =
      LoggerFactory.getLogger(ResourceControllerDataProvider.class);
  private static final String PIPELINE_NAME = Pipeline.Type.DEFAULT.name();

  // Resource control specific property caches
  private final PropertyCache<ExternalView> _externalViewCache;
  private final PropertyCache<ExternalView> _targetExternalViewCache;
  private final CustomizedStateCache _customizedStateCache;
  // a map from customized state type to customized view cache
  private final Map<String, CustomizedViewCache> _customizedViewCacheMap;

  // maintain a cache of bestPossible assignment across pipeline runs
  // TODO: this is only for customRebalancer, remove it and merge it with _idealMappingCache.
  private Map<String, ResourceAssignment> _resourceAssignmentCache;

  // maintain a cache of idealmapping (preference list) for full-auto resource across pipeline runs
  private Map<String, ZNRecord> _idealMappingCache;

  // records for top state handoff
  private Map<String, Map<String, MissingTopStateRecord>> _missingTopStateMap;
  private Map<String, Map<String, String>> _lastTopStateLocationMap;

<<<<<<< HEAD
  // Maintain a set of all ChangeTypes for change detection
  private Set<HelixConstants.ChangeType> _refreshedChangeTypes;
=======
  private Set<String> _aggregationEnabledTypes = new HashSet<>();
>>>>>>> 77110f61

  public ResourceControllerDataProvider() {
    this(AbstractDataCache.UNKNOWN_CLUSTER);
  }

  public ResourceControllerDataProvider(String clusterName) {
    super(clusterName, PIPELINE_NAME);
    _externalViewCache = new PropertyCache<>(this, "ExternalView", new PropertyCache.PropertyCacheKeyFuncs<ExternalView>() {
      @Override
      public PropertyKey getRootKey(HelixDataAccessor accessor) {
        return accessor.keyBuilder().externalViews();
      }

      @Override
      public PropertyKey getObjPropertyKey(HelixDataAccessor accessor, String objName) {
        return accessor.keyBuilder().externalView(objName);
      }

      @Override
      public String getObjName(ExternalView obj) {
        return obj.getResourceName();
      }
    }, true);
    _targetExternalViewCache = new PropertyCache<>(this, "TargetExternalView", new PropertyCache.PropertyCacheKeyFuncs<ExternalView>() {
      @Override
      public PropertyKey getRootKey(HelixDataAccessor accessor) {
        return accessor.keyBuilder().targetExternalViews();
      }

      @Override
      public PropertyKey getObjPropertyKey(HelixDataAccessor accessor, String objName) {
        return accessor.keyBuilder().targetExternalView(objName);
      }

      @Override
      public String getObjName(ExternalView obj) {
        return obj.getResourceName();
      }
    }, true);
    _resourceAssignmentCache = new HashMap<>();
    _idealMappingCache = new HashMap<>();
    _missingTopStateMap = new HashMap<>();
    _lastTopStateLocationMap = new HashMap<>();
<<<<<<< HEAD
    _refreshedChangeTypes = ConcurrentHashMap.newKeySet();
=======
    _customizedStateCache = new CustomizedStateCache(this, _aggregationEnabledTypes);
    _customizedViewCacheMap = new HashMap<>();
>>>>>>> 77110f61
  }

  public synchronized void refresh(HelixDataAccessor accessor) {
    long startTime = System.currentTimeMillis();

    // Refresh base
    Set<HelixConstants.ChangeType> changedTypes = super.doRefresh(accessor);
    _refreshedChangeTypes.addAll(changedTypes);

    // Invalidate cached information if any of the important data has been refreshed
    if (changedTypes.contains(HelixConstants.ChangeType.IDEAL_STATE)
        || changedTypes.contains(HelixConstants.ChangeType.LIVE_INSTANCE)
        || changedTypes.contains(HelixConstants.ChangeType.INSTANCE_CONFIG)
        || changedTypes.contains(HelixConstants.ChangeType.RESOURCE_CONFIG)
        || changedTypes.contains((HelixConstants.ChangeType.CLUSTER_CONFIG))) {
      clearCachedResourceAssignments();
    }

    // Refresh resource controller specific property caches
    refreshCustomizedStateConfig(accessor);
    _customizedStateCache.setAggregationEnabledTypes(_aggregationEnabledTypes);
    _customizedStateCache.refresh(accessor, getLiveInstanceCache().getPropertyMap());
    refreshExternalViews(accessor);
    refreshTargetExternalViews(accessor);
    refreshCustomizedViewMap(accessor);
    LogUtil.logInfo(logger, getClusterEventId(), String.format(
        "END: ResourceControllerDataProvider.refresh() for cluster %s, started at %d took %d for %s pipeline",
        getClusterName(), startTime, System.currentTimeMillis() - startTime, getPipelineName()));
    dumpDebugInfo();
  }

  protected void dumpDebugInfo() {
    super.dumpDebugInfo();

    if (logger.isTraceEnabled()) {
      logger.trace("Cache content: " + toString());
    }
  }

  private void refreshCustomizedStateConfig(final HelixDataAccessor accessor) {
    if (_propertyDataChangedMap.get(HelixConstants.ChangeType.CUSTOMIZED_STATE_CONFIG)
        .getAndSet(false)) {
      CustomizedStateConfig customizedStateConfig =
          accessor.getProperty(accessor.keyBuilder().customizedStateConfig());
      if (customizedStateConfig != null) {
        _aggregationEnabledTypes =
            new HashSet<>(customizedStateConfig.getAggregationEnabledTypes());
      } else {
        _aggregationEnabledTypes.clear();
      }
      LogUtil.logInfo(logger, getClusterEventId(), String
          .format("Reloaded CustomizedStateConfig for cluster %s, %s pipeline.",
              getClusterName(), getPipelineName()));
    } else {
      LogUtil.logInfo(logger, getClusterEventId(), String
          .format("No customized state config change for %s cluster, %s pipeline",
              getClusterName(), getPipelineName()));
    }
  }

  private void refreshExternalViews(final HelixDataAccessor accessor) {
    // As we are not listening on external view change, external view will be
    // refreshed once during the cache's first refresh() call, or when full refresh is required
    if (_propertyDataChangedMap.get(HelixConstants.ChangeType.EXTERNAL_VIEW).getAndSet(false)) {
      _externalViewCache.refresh(accessor);
    }
  }

  private void refreshTargetExternalViews(final HelixDataAccessor accessor) {
    if (_propertyDataChangedMap.get(HelixConstants.ChangeType.TARGET_EXTERNAL_VIEW).getAndSet(false)) {
      if (getClusterConfig() != null && getClusterConfig().isTargetExternalViewEnabled()) {
        // Only refresh with data accessor for the first time
        _targetExternalViewCache.refresh(accessor);
      }
    }
  }

  public void refreshCustomizedViewMap(final HelixDataAccessor accessor) {
    // As we are not listening on customized view change, customized view will be
    // refreshed once during the cache's first refresh() call, or when full refresh is required
    if (_propertyDataChangedMap.get(HelixConstants.ChangeType.CUSTOMIZED_VIEW).getAndSet(false)) {
      for (String stateType : _aggregationEnabledTypes) {
        if (!_customizedViewCacheMap.containsKey(stateType)) {
          CustomizedViewCache newCustomizedViewCache =
              new CustomizedViewCache(getClusterName(), stateType);
          _customizedViewCacheMap.put(stateType, newCustomizedViewCache);
        }
        _customizedViewCacheMap.get(stateType).refresh(accessor);
      }
      Set<String> previousCachedStateTypes = new HashSet<>(_customizedViewCacheMap.keySet());
      previousCachedStateTypes.removeAll(_aggregationEnabledTypes);
      logger.info("Remove customizedView for state: " + previousCachedStateTypes);
      removeCustomizedViewTypes(previousCachedStateTypes);
    }
  }

  /**
   * Provides the customized state of the node for a given state type (resource -> customizedState)
   * @param instanceName
   * @param customizedStateType
   * @return
   */
  public Map<String, CustomizedState> getCustomizedState(String instanceName,
      String customizedStateType) {
    return _customizedStateCache.getParticipantState(instanceName, customizedStateType);
  }

  public Set<String> getAggregationEnabledCustomizedStateTypes() {
    return _aggregationEnabledTypes;
  }

  protected void setAggregationEnabledCustomizedStateTypes(Set<String> aggregationEnabledTypes) {
    _aggregationEnabledTypes = aggregationEnabledTypes;
  }

  public ExternalView getTargetExternalView(String resourceName) {
    return _targetExternalViewCache.getPropertyByName(resourceName);
  }

  public void updateTargetExternalView(String resourceName, ExternalView targetExternalView) {
    _targetExternalViewCache.setProperty(targetExternalView);
  }

  /**
   * Get local cached external view map
   * @return
   */
  public Map<String, ExternalView> getExternalViews() {
    return _externalViewCache.getPropertyMap();
  }

  /**
   * Update the cached external view map
   * @param externalViews
   */
  public void updateExternalViews(List<ExternalView> externalViews) {
    for (ExternalView ev : externalViews) {
      _externalViewCache.setProperty(ev);
    }
  }

  /**
   * Get local cached customized view map
   * @return
   */
  public Map<String, CustomizedViewCache> getCustomizedViewCacheMap() {
    return _customizedViewCacheMap;
  }

  /**
   * Remove dead external views from map
   * @param resourceNames
   */

  public void removeExternalViews(List<String> resourceNames) {
    for (String resourceName : resourceNames) {
      _externalViewCache.deletePropertyByName(resourceName);
    }
  }

  /**
   * Remove dead customized views for certain state types from map
   * @param stateTypeNames
   */

  private void removeCustomizedViewTypes(Set<String> stateTypeNames) {
    for (String stateType : stateTypeNames) {
      _customizedViewCacheMap.remove(stateType);
    }
  }

  public Map<String, Map<String, MissingTopStateRecord>> getMissingTopStateMap() {
    return _missingTopStateMap;
  }

  public Map<String, Map<String, String>> getLastTopStateLocationMap() {
    return _lastTopStateLocationMap;
  }

  /**
   * Get cached resourceAssignment (bestPossible mapping) for a resource
   * @param resource
   * @return
   */
  public ResourceAssignment getCachedResourceAssignment(String resource) {
    return _resourceAssignmentCache.get(resource);
  }

  /**
   * Get cached resourceAssignments
   * @return
   */
  public Map<String, ResourceAssignment> getCachedResourceAssignments() {
    return Collections.unmodifiableMap(_resourceAssignmentCache);
  }

  /**
   * Cache resourceAssignment (bestPossible mapping) for a resource
   * @param resource
   * @return
   */
  public void setCachedResourceAssignment(String resource, ResourceAssignment resourceAssignment) {
    _resourceAssignmentCache.put(resource, resourceAssignment);
  }

  /**
   * Get cached resourceAssignment (ideal mapping) for a resource
   * @param resource
   * @return
   */
  public ZNRecord getCachedIdealMapping(String resource) {
    return _idealMappingCache.get(resource);
  }

  /**
   * Invalidate the cached resourceAssignment (ideal mapping) for a resource
   * @param resource
   */
  public void invalidateCachedIdealStateMapping(String resource) {
    _idealMappingCache.remove(resource);
  }

  /**
   * Get cached idealmapping
   * @return
   */
  public Map<String, ZNRecord> getCachedIdealMapping() {
    return Collections.unmodifiableMap(_idealMappingCache);
  }

  /**
   * Cache resourceAssignment (ideal mapping) for a resource
   * @param resource
   * @return
   */
  public void setCachedIdealMapping(String resource, ZNRecord mapping) {
    _idealMappingCache.put(resource, mapping);
  }

  /**
   * Return the set of all PropertyTypes that changed prior to this round of rebalance. The caller
   * should clear this set by calling {@link #clearRefreshedChangeTypes()}.
   * @return
   */
  public Set<HelixConstants.ChangeType> getRefreshedChangeTypes() {
    return _refreshedChangeTypes;
  }

  /**
   * Clears the set of all PropertyTypes that changed. The caller will have consumed all change
   * types by calling {@link #getRefreshedChangeTypes()}.
   */
  public void clearRefreshedChangeTypes() {
    _refreshedChangeTypes.clear();
  }

  public void clearCachedResourceAssignments() {
    _resourceAssignmentCache.clear();
    _idealMappingCache.clear();
  }

  public void clearMonitoringRecords() {
    _missingTopStateMap.clear();
    _lastTopStateLocationMap.clear();
  }
}<|MERGE_RESOLUTION|>--- conflicted
+++ resolved
@@ -73,12 +73,9 @@
   private Map<String, Map<String, MissingTopStateRecord>> _missingTopStateMap;
   private Map<String, Map<String, String>> _lastTopStateLocationMap;
 
-<<<<<<< HEAD
   // Maintain a set of all ChangeTypes for change detection
   private Set<HelixConstants.ChangeType> _refreshedChangeTypes;
-=======
   private Set<String> _aggregationEnabledTypes = new HashSet<>();
->>>>>>> 77110f61
 
   public ResourceControllerDataProvider() {
     this(AbstractDataCache.UNKNOWN_CLUSTER);
@@ -122,12 +119,9 @@
     _idealMappingCache = new HashMap<>();
     _missingTopStateMap = new HashMap<>();
     _lastTopStateLocationMap = new HashMap<>();
-<<<<<<< HEAD
     _refreshedChangeTypes = ConcurrentHashMap.newKeySet();
-=======
     _customizedStateCache = new CustomizedStateCache(this, _aggregationEnabledTypes);
     _customizedViewCacheMap = new HashMap<>();
->>>>>>> 77110f61
   }
 
   public synchronized void refresh(HelixDataAccessor accessor) {
