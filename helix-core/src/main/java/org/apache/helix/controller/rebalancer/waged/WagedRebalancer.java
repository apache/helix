--- conflicted
+++ resolved
@@ -455,8 +455,7 @@
     Map<String, ResourceAssignment> newAssignment =
         optimalAssignment.getOptimalResourceAssignment();
 
-<<<<<<< HEAD
-    LOG.info("Finish calculating. Time spent: {}ms.", System.currentTimeMillis() - startTime);
+    LOG.info("Finish calculating an assignment. Took: {} ms.", System.currentTimeMillis() - startTime);
 
     BaselineDivergenceGauge baselineDivergenceGauge = _metricCollector.getMetric(
         WagedRebalancerMetricCollector.WagedRebalancerMetricNames.BaselineDivergenceGauge
@@ -464,9 +463,6 @@
     baselineDivergenceGauge.asyncMeasureAndUpdateValue(clusterData.getAsyncTasksThreadPool(),
         baseline, newAssignment);
 
-=======
-    LOG.info("Finish calculating an assignment. Took: {} ms.", System.currentTimeMillis() - startTime);
->>>>>>> 3775c6be
     return newAssignment;
   }
 
