package org.apache.helix.controller.stages;

/*
 * Licensed to the Apache Software Foundation (ASF) under one
 * or more contributor license agreements.  See the NOTICE file
 * distributed with this work for additional information
 * regarding copyright ownership.  The ASF licenses this file
 * to you under the Apache License, Version 2.0 (the
 * "License"); you may not use this file except in compliance
 * with the License.  You may obtain a copy of the License at
 *
 *     http://www.apache.org/licenses/LICENSE-2.0
 *
 * Unless required by applicable law or agreed to in writing,
 * software distributed under the License is distributed on an
 * "AS IS" BASIS, WITHOUT WARRANTIES OR CONDITIONS OF ANY
 * KIND, either express or implied.  See the License for the
 * specific language governing permissions and limitations
 * under the License.
 */

public enum AttributeName {
  RESOURCES,
  RESOURCES_TO_REBALANCE,
  BEST_POSSIBLE_STATE,
  CURRENT_STATE,
  CUSTOMIZED_STATE,
  INTERMEDIATE_STATE,
  MESSAGES_ALL,
  MESSAGES_SELECTED,
  MESSAGES_THROTTLE,
  LOCAL_STATE,
  EVENT_CREATE_TIME,
  helixmanager,
  clusterStatusMonitor,
  changeContext,
  instanceName,
  eventData,
  AsyncFIFOWorkerPool,
  PipelineType,
  LastRebalanceFinishTimeStamp,
  ControllerDataProvider,
  STATEFUL_REBALANCER,
<<<<<<< HEAD

  /** This is the cluster manager's session id when event is received. */
  EVENT_SESSION
=======
  // This attribute should only be used in TaskGarbageCollectionStage, misuse could cause race conditions.
  TO_BE_PURGED_WORKFLOWS,
  // This attribute should only be used in TaskGarbageCollectionStage, misuse could cause race conditions.
  TO_BE_PURGED_JOBS_MAP
>>>>>>> 6f5ca159
}<|MERGE_RESOLUTION|>--- conflicted
+++ resolved
@@ -41,14 +41,12 @@
   LastRebalanceFinishTimeStamp,
   ControllerDataProvider,
   STATEFUL_REBALANCER,
-<<<<<<< HEAD
 
   /** This is the cluster manager's session id when event is received. */
-  EVENT_SESSION
-=======
+  EVENT_SESSION,
+
   // This attribute should only be used in TaskGarbageCollectionStage, misuse could cause race conditions.
   TO_BE_PURGED_WORKFLOWS,
   // This attribute should only be used in TaskGarbageCollectionStage, misuse could cause race conditions.
   TO_BE_PURGED_JOBS_MAP
->>>>>>> 6f5ca159
 }