package org.apache.helix.controller.stages;

/*
 * Licensed to the Apache Software Foundation (ASF) under one
 * or more contributor license agreements.  See the NOTICE file
 * distributed with this work for additional information
 * regarding copyright ownership.  The ASF licenses this file
 * to you under the Apache License, Version 2.0 (the
 * "License"); you may not use this file except in compliance
 * with the License.  You may obtain a copy of the License at
 *
 *   http://www.apache.org/licenses/LICENSE-2.0
 *
 * Unless required by applicable law or agreed to in writing,
 * software distributed under the License is distributed on an
 * "AS IS" BASIS, WITHOUT WARRANTIES OR CONDITIONS OF ANY
 * KIND, either express or implied.  See the License for the
 * specific language governing permissions and limitations
 * under the License.
 */

import java.util.Map;
import java.util.Set;

import org.apache.helix.HelixManager;
import org.apache.helix.api.Cluster;
import org.apache.helix.api.State;
import org.apache.helix.api.config.ResourceConfig;
import org.apache.helix.api.id.ParticipantId;
import org.apache.helix.api.id.PartitionId;
import org.apache.helix.api.id.ResourceId;
import org.apache.helix.api.id.StateModelDefId;
import org.apache.helix.controller.pipeline.AbstractBaseStage;
import org.apache.helix.controller.pipeline.StageException;
import org.apache.helix.controller.rebalancer.HelixRebalancer;
import org.apache.helix.controller.rebalancer.context.RebalancerConfig;
import org.apache.helix.controller.rebalancer.context.RebalancerContext;
import org.apache.helix.controller.rebalancer.util.ConstraintBasedAssignment;
import org.apache.helix.model.ResourceAssignment;
import org.apache.helix.model.StateModelDefinition;
import org.apache.log4j.Logger;

/**
 * For partition compute best possible (instance,state) pair based on
 * IdealState,StateModel,LiveInstance
 */
public class BestPossibleStateCalcStage extends AbstractBaseStage {
  private static final Logger LOG = Logger.getLogger(BestPossibleStateCalcStage.class.getName());

  @Override
  public void process(ClusterEvent event) throws Exception {
    long startTime = System.currentTimeMillis();
    if (LOG.isInfoEnabled()) {
      LOG.info("START BestPossibleStateCalcStage.process()");
    }

    ResourceCurrentState currentStateOutput =
        event.getAttribute(AttributeName.CURRENT_STATE.toString());
    Map<ResourceId, ResourceConfig> resourceMap =
        event.getAttribute(AttributeName.RESOURCES.toString());
    Cluster cluster = event.getAttribute("ClusterDataCache");

    if (currentStateOutput == null || resourceMap == null || cluster == null) {
      throw new StageException("Missing attributes in event:" + event
          + ". Requires CURRENT_STATE|RESOURCES|DataCache");
    }

    BestPossibleStateOutput bestPossibleStateOutput =
        compute(cluster, event, resourceMap, currentStateOutput);
    event.addAttribute(AttributeName.BEST_POSSIBLE_STATE.toString(), bestPossibleStateOutput);

    long endTime = System.currentTimeMillis();
    if (LOG.isInfoEnabled()) {
      LOG.info("END BestPossibleStateCalcStage.process(). took: " + (endTime - startTime) + " ms");
    }
  }

  /**
   * Fallback for cases when the resource has been dropped, but current state exists
   * @param cluster cluster snapshot
   * @param resourceId the resource for which to generate an assignment
   * @param currentStateOutput full snapshot of the current state
   * @param stateModelDef state model the resource follows
   * @return assignment for the dropped resource
   */
  private ResourceAssignment mapDroppedResource(Cluster cluster, ResourceId resourceId,
      ResourceCurrentState currentStateOutput, StateModelDefinition stateModelDef) {
    ResourceAssignment partitionMapping = new ResourceAssignment(resourceId);
    Set<? extends PartitionId> mappedPartitions =
        currentStateOutput.getCurrentStateMappedPartitions(resourceId);
    if (mappedPartitions == null) {
      return partitionMapping;
    }
    for (PartitionId partitionId : mappedPartitions) {
      Set<ParticipantId> disabledParticipantsForPartition =
          ConstraintBasedAssignment.getDisabledParticipants(cluster.getParticipantMap(),
              partitionId);
      Map<State, String> upperBounds =
          ConstraintBasedAssignment.stateConstraints(stateModelDef, resourceId,
              cluster.getConfig());
      partitionMapping.addReplicaMap(partitionId, ConstraintBasedAssignment
          .computeAutoBestStateForPartition(upperBounds, cluster.getLiveParticipantMap().keySet(),
              stateModelDef, null, currentStateOutput.getCurrentStateMap(resourceId, partitionId),
              disabledParticipantsForPartition));
    }
    return partitionMapping;
  }

  private BestPossibleStateOutput compute(Cluster cluster, ClusterEvent event,
      Map<ResourceId, ResourceConfig> resourceMap, ResourceCurrentState currentStateOutput) {
    BestPossibleStateOutput output = new BestPossibleStateOutput();
    Map<StateModelDefId, StateModelDefinition> stateModelDefs = cluster.getStateModelMap();

    for (ResourceId resourceId : resourceMap.keySet()) {
      if (LOG.isDebugEnabled()) {
        LOG.debug("Processing resource:" + resourceId);
      }
      ResourceConfig resourceConfig = resourceMap.get(resourceId);
      RebalancerConfig rebalancerConfig = resourceConfig.getRebalancerConfig();
      ResourceAssignment resourceAssignment = null;
      if (rebalancerConfig != null) {
        HelixRebalancer rebalancer = rebalancerConfig.getRebalancer();
        if (rebalancer != null) {
          HelixManager manager = event.getAttribute("helixmanager");
          rebalancer.init(manager);
          resourceAssignment =
              rebalancer.computeResourceMapping(rebalancerConfig, cluster, currentStateOutput);
        }
      }
      if (resourceAssignment == null) {
        RebalancerContext context = rebalancerConfig.getRebalancerContext(RebalancerContext.class);
        StateModelDefinition stateModelDef = stateModelDefs.get(context.getStateModelDefId());
        resourceAssignment =
            mapDroppedResource(cluster, resourceId, currentStateOutput, stateModelDef);
      }

<<<<<<< HEAD
      HelixManager manager = event.getAttribute("helixmanager");
      rebalancer.init(manager);
      ResourceAssignment partitionStateAssignment =
          rebalancer.computeResourceMapping(resource, idealState, currentStateOutput, cache);
      if (partitionStateAssignment != null) {
        for (Partition partition : resource.getPartitions()) {
          Map<String, String> newStateMap = partitionStateAssignment.getReplicaMap(partition);
          output.setState(resourceName, partition, newStateMap);
        }
      }
=======
      output.setResourceAssignment(resourceId, resourceAssignment);
>>>>>>> 0839afa8
    }

    return output;
  }
}<|MERGE_RESOLUTION|>--- conflicted
+++ resolved
@@ -96,8 +96,8 @@
           ConstraintBasedAssignment.getDisabledParticipants(cluster.getParticipantMap(),
               partitionId);
       Map<State, String> upperBounds =
-          ConstraintBasedAssignment.stateConstraints(stateModelDef, resourceId,
-              cluster.getConfig());
+          ConstraintBasedAssignment
+              .stateConstraints(stateModelDef, resourceId, cluster.getConfig());
       partitionMapping.addReplicaMap(partitionId, ConstraintBasedAssignment
           .computeAutoBestStateForPartition(upperBounds, cluster.getLiveParticipantMap().keySet(),
               stateModelDef, null, currentStateOutput.getCurrentStateMap(resourceId, partitionId),
@@ -133,21 +133,7 @@
         resourceAssignment =
             mapDroppedResource(cluster, resourceId, currentStateOutput, stateModelDef);
       }
-
-<<<<<<< HEAD
-      HelixManager manager = event.getAttribute("helixmanager");
-      rebalancer.init(manager);
-      ResourceAssignment partitionStateAssignment =
-          rebalancer.computeResourceMapping(resource, idealState, currentStateOutput, cache);
-      if (partitionStateAssignment != null) {
-        for (Partition partition : resource.getPartitions()) {
-          Map<String, String> newStateMap = partitionStateAssignment.getReplicaMap(partition);
-          output.setState(resourceName, partition, newStateMap);
-        }
-      }
-=======
       output.setResourceAssignment(resourceId, resourceAssignment);
->>>>>>> 0839afa8
     }
 
     return output;
