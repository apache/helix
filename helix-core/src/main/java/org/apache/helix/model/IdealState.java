package org.apache.helix.model;

/*
 * Licensed to the Apache Software Foundation (ASF) under one
 * or more contributor license agreements.  See the NOTICE file
 * distributed with this work for additional information
 * regarding copyright ownership.  The ASF licenses this file
 * to you under the Apache License, Version 2.0 (the
 * "License"); you may not use this file except in compliance
 * with the License.  You may obtain a copy of the License at
 *
 *   http://www.apache.org/licenses/LICENSE-2.0
 *
 * Unless required by applicable law or agreed to in writing,
 * software distributed under the License is distributed on an
 * "AS IS" BASIS, WITHOUT WARRANTIES OR CONDITIONS OF ANY
 * KIND, either express or implied.  See the License for the
 * specific language governing permissions and limitations
 * under the License.
 */

import java.util.ArrayList;
import java.util.Collections;
import java.util.HashMap;
import java.util.List;
import java.util.Map;
import java.util.Set;
import java.util.TreeMap;
import java.util.TreeSet;

import org.apache.helix.HelixConstants;
import org.apache.helix.HelixDefinedState;
import org.apache.helix.HelixProperty;
import org.apache.helix.ZNRecord;
import org.apache.helix.api.State;
import org.apache.helix.api.config.NamespacedConfig;
import org.apache.helix.api.config.UserConfig;
import org.apache.helix.api.id.ParticipantId;
import org.apache.helix.api.id.PartitionId;
import org.apache.helix.api.id.ResourceId;
import org.apache.helix.api.id.StateModelDefId;
import org.apache.helix.api.id.StateModelFactoryId;
import org.apache.helix.controller.rebalancer.HelixRebalancer;
import org.apache.helix.controller.rebalancer.RebalancerRef;
import org.apache.log4j.Logger;

import com.google.common.base.Enums;
import com.google.common.base.Function;
import com.google.common.base.Optional;
import com.google.common.collect.ArrayListMultimap;
import com.google.common.collect.ListMultimap;
import com.google.common.collect.Lists;
import com.google.common.collect.Maps;
import com.google.common.collect.Multimaps;
import com.google.common.collect.Sets;

/**
 * The ideal states of all partitions in a resource
 */
public class IdealState extends HelixProperty {
  /**
   * Properties that are persisted and are queryable for an ideal state
   */
  public enum IdealStateProperty {
    NUM_PARTITIONS,
    STATE_MODEL_DEF_REF,
    STATE_MODEL_FACTORY_NAME,
    REPLICAS,
    @Deprecated
    IDEAL_STATE_MODE,
    REBALANCE_MODE,
    REBALANCE_TIMER_PERIOD,
    MAX_PARTITIONS_PER_INSTANCE,
    INSTANCE_GROUP_TAG,
    REBALANCER_CLASS_NAME
  }

  public static final String QUERY_LIST = "PREFERENCE_LIST_QUERYS";

  /**
   * Deprecated.
   * @see {@link RebalanceMode}
   */
  @Deprecated
  public enum IdealStateModeProperty {
    AUTO,
    CUSTOMIZED,
    AUTO_REBALANCE
  }

  /**
   * The mode used for rebalance. FULL_AUTO does both node location calculation and state
   * assignment, SEMI_AUTO only does the latter, and CUSTOMIZED does neither. USER_DEFINED
   * uses a Rebalancer implementation plugged in by the user.
   */
  public enum RebalanceMode {
    FULL_AUTO,
    SEMI_AUTO,
    CUSTOMIZED,
    USER_DEFINED,
    NONE
  }

  private static final Logger logger = Logger.getLogger(IdealState.class.getName());

  /**
   * Instantiate an ideal state for a resource
   * @param resourceName the name of the resource
   */
  public IdealState(String resourceName) {
    super(resourceName);
  }

  /**
   * Instantiate an ideal state for a resource
   * @param resourceId the id of the resource
   */
  public IdealState(ResourceId resourceId) {
    super(resourceId.stringify());
  }

  /**
   * Instantiate an ideal state from a record
   * @param record ZNRecord corresponding to an ideal state
   */
  public IdealState(ZNRecord record) {
    super(record);
  }

  /**
   * Get the associated resource
   * @return the name of the resource
   */
  public String getResourceName() {
    return _record.getId();
  }

  /**
   * Get the associated resource
   * @return the id of the resource
   */
  public ResourceId getResourceId() {
    return ResourceId.from(getResourceName());
  }

  /**
   * Get the rebalance mode of the ideal state
   * @param mode {@link IdealStateModeProperty}
   */
  @Deprecated
  public void setIdealStateMode(String mode) {
    _record.setSimpleField(IdealStateProperty.IDEAL_STATE_MODE.toString(), mode);
    RebalanceMode rebalanceMode = normalizeRebalanceMode(IdealStateModeProperty.valueOf(mode));
    _record.setEnumField(IdealStateProperty.REBALANCE_MODE.toString(), rebalanceMode);
  }

  /**
   * Get the rebalance mode of the resource
   * @param rebalancerType
   */
  public void setRebalanceMode(RebalanceMode rebalancerType) {
    _record.setEnumField(IdealStateProperty.REBALANCE_MODE.toString(), rebalancerType);
    IdealStateModeProperty idealStateMode = denormalizeRebalanceMode(rebalancerType);
    _record.setEnumField(IdealStateProperty.IDEAL_STATE_MODE.toString(), idealStateMode);
  }

  /**
   * Get the maximum number of partitions an instance can serve
   * @return the partition capacity of an instance for this resource, or Integer.MAX_VALUE
   */
  public int getMaxPartitionsPerInstance() {
    return _record.getIntField(IdealStateProperty.MAX_PARTITIONS_PER_INSTANCE.toString(),
        Integer.MAX_VALUE);
  }

  /**
   * Define a custom rebalancer that implements {@link HelixRebalancer}
   * @param rebalancerClassName the name of the custom rebalancing class
   */
  public void setRebalancerClassName(String rebalancerClassName) {
    _record
        .setSimpleField(IdealStateProperty.REBALANCER_CLASS_NAME.toString(), rebalancerClassName);
  }

  /**
   * Get the name of the user-defined rebalancer associated with this resource
   * @return the rebalancer class name, or null if none is being used
   */
  public String getRebalancerClassName() {
    return _record.getSimpleField(IdealStateProperty.REBALANCER_CLASS_NAME.toString());
  }

  /**
   * Set a reference to the user-defined rebalancer associated with this resource(if any)
   * @param rebalancerRef a reference to a user-defined rebalancer
   */
  public void setRebalancerRef(RebalancerRef rebalancerRef) {
    if (rebalancerRef != null) {
      setRebalancerClassName(rebalancerRef.toString());
    } else {
      setRebalancerClassName(null);
    }
  }

  /**
   * Get a reference to the user-defined rebalancer associated with this resource(if any)
   * @return RebalancerRef
   */
  public RebalancerRef getRebalancerRef() {
    String className = getRebalancerClassName();
    if (className != null) {
      return RebalancerRef.from(getRebalancerClassName());
    }
    return null;
  }

  /**
   * Set the maximum number of partitions of this resource that an instance can serve
   * @param max the maximum number of partitions supported
   */
  public void setMaxPartitionsPerInstance(int max) {
    _record.setIntField(IdealStateProperty.MAX_PARTITIONS_PER_INSTANCE.toString(), max);
  }

  /**
   * Get the rebalancing mode on this resource
   * @return {@link IdealStateModeProperty}
   */
  @Deprecated
  public IdealStateModeProperty getIdealStateMode() {
    return _record.getEnumField(IdealStateProperty.IDEAL_STATE_MODE.toString(),
        IdealStateModeProperty.class, IdealStateModeProperty.AUTO);
  }

  /**
   * Get the rebalancing mode on this resource
   * @return {@link RebalanceMode}
   */
  public RebalanceMode getRebalanceMode() {
    RebalanceMode property =
        _record.getEnumField(IdealStateProperty.REBALANCE_MODE.toString(), RebalanceMode.class,
            RebalanceMode.NONE);
    if (property == RebalanceMode.NONE) {
      property = normalizeRebalanceMode(getIdealStateMode());
      setRebalanceMode(property);
    }
    return property;
  }

  /**
   * Set the preferred instance placement and state for a partition replica
   * @param partitionName the replica to set
   * @param instanceName the assigned instance
   * @param state the replica state in this instance
   */
  public void setPartitionState(String partitionName, String instanceName, String state) {
    Map<String, String> mapField = _record.getMapField(partitionName);
    if (mapField == null) {
      _record.setMapField(partitionName, new TreeMap<String, String>());
    }
    _record.getMapField(partitionName).put(instanceName, state);
  }

  /**
   * Set the preferred participant placement and state for a partition replica
   * @param partitionId the replica to set
   * @param participantId the assigned participant
   * @param state the replica state in this instance
   */
  public void setPartitionState(PartitionId partitionId, ParticipantId participantId, State state) {
    Map<String, String> mapField = _record.getMapField(partitionId.stringify());
    if (mapField == null) {
      _record.setMapField(partitionId.stringify(), new TreeMap<String, String>());
    }
    _record.getMapField(partitionId.stringify()).put(participantId.stringify(), state.toString());
  }

  /**
   * Get all of the partitions
   * @return a set of partition names
   */
  public Set<String> getPartitionSet() {
    if (getRebalanceMode() == RebalanceMode.SEMI_AUTO
        || getRebalanceMode() == RebalanceMode.FULL_AUTO) {
      return _record.getListFields().keySet();
    } else if (getRebalanceMode() == RebalanceMode.CUSTOMIZED
        || getRebalanceMode() == RebalanceMode.USER_DEFINED) {
      return _record.getMapFields().keySet();
    } else {
      logger.error("Invalid ideal state mode:" + getResourceName());
      return Collections.emptySet();
    }
  }

  /**
   * Get all of the partitions
   * @return a set of partitions
   */
  public Set<PartitionId> getPartitionIdSet() {
    Set<PartitionId> partitionSet = Sets.newHashSet();
    for (String partitionName : getPartitionSet()) {
      partitionSet.add(PartitionId.from(partitionName));
    }
    return partitionSet;
  }

  /**
   * Get the current mapping of a partition
   * @param partitionName the name of the partition
   * @return the instances where the replicas live and the state of each
   */
  public Map<String, String> getInstanceStateMap(String partitionName) {
    return _record.getMapField(partitionName);
  }

  /**
   * Set the current mapping of a partition
   * @param partitionName the partition to set
   * @param instanceStateMap (participant name, state) pairs
   */
  public void setInstanceStateMap(String partitionName, Map<String, String> instanceStateMap) {
    _record.setMapField(partitionName, instanceStateMap);
  }

  /**
   * Set the current mapping of a partition
   * @param partitionId the partition to set
   * @param participantStateMap (participant id, state) pairs
   */
  public void setParticipantStateMap(PartitionId partitionId,
      Map<ParticipantId, State> participantStateMap) {
    Map<String, String> rawMap = new HashMap<String, String>();
    for (ParticipantId participantId : participantStateMap.keySet()) {
      rawMap.put(participantId.stringify(), participantStateMap.get(participantId).toString());
    }
    _record.setMapField(partitionId.stringify(), rawMap);
  }

  /**
   * Get the current mapping of a partition
   * @param partitionId the name of the partition
   * @return the instances where the replicas live and the state of each
   */
  public Map<ParticipantId, State> getParticipantStateMap(PartitionId partitionId) {
    Map<String, String> instanceStateMap = getInstanceStateMap(partitionId.stringify());
    Map<ParticipantId, State> participantStateMap = Maps.newHashMap();
    if (instanceStateMap != null) {
      for (String participantId : instanceStateMap.keySet()) {
        participantStateMap.put(ParticipantId.from(participantId),
            State.from(instanceStateMap.get(participantId)));
      }
      return participantStateMap;
    }
    return null;
  }

  /**
   * Get the instances who host replicas of a partition
   * @param partitionName the partition to look up
   * @return set of instance names
   */
  public Set<String> getInstanceSet(String partitionName) {
    if (getRebalanceMode() == RebalanceMode.SEMI_AUTO
        || getRebalanceMode() == RebalanceMode.FULL_AUTO) {
      List<String> prefList = _record.getListField(partitionName);
      if (prefList != null) {
        return new TreeSet<String>(prefList);
      } else {
        logger.warn(partitionName + " does NOT exist");
        return Collections.emptySet();
      }
    } else if (getRebalanceMode() == RebalanceMode.CUSTOMIZED
        || getRebalanceMode() == RebalanceMode.USER_DEFINED) {
      Map<String, String> stateMap = _record.getMapField(partitionName);
      if (stateMap != null) {
        return new TreeSet<String>(stateMap.keySet());
      } else {
        logger.warn(partitionName + " does NOT exist");
        return Collections.emptySet();
      }
    } else {
      logger.error("Invalid ideal state mode: " + getResourceName());
      return Collections.emptySet();
    }
  }

  /**
   * Get the participants who host replicas of a partition
   * @param partitionId the partition to look up
   * @return set of participant ids
   */
  public Set<ParticipantId> getParticipantSet(PartitionId partitionId) {
    Set<ParticipantId> participantSet = Sets.newHashSet();
    for (String participantName : getInstanceSet(partitionId.stringify())) {
      participantSet.add(ParticipantId.from(participantName));
    }
    return participantSet;
  }

  /**
   * Set the preference list of a partition
   * @param partitionName the name of the partition to set
   * @param preferenceList a list of participants that can serve replicas of the partition
   */
  public void setPreferenceList(String partitionName, List<String> preferenceList) {
    _record.setListField(partitionName, preferenceList);
  }

  /**
   * Set the preference list of a partition
   * @param partitionId the id of the partition to set
   * @param preferenceList a list of participants that can serve replicas of the partition
   */
  public void setPreferenceList(PartitionId partitionId, List<ParticipantId> preferenceList) {
    List<String> rawPreferenceList = new ArrayList<String>();
    for (ParticipantId participantId : preferenceList) {
      rawPreferenceList.add(participantId.stringify());
    }
    _record.setListField(partitionId.stringify(), rawPreferenceList);
  }

  /**
   * Get the preference list of a partition
   * @param partitionName the name of the partition
   * @return a list of instances that can serve replicas of the partition
   */
  public List<String> getPreferenceList(String partitionName) {
    List<String> instanceStateList = _record.getListField(partitionName);

    if (instanceStateList != null) {
      return instanceStateList;
    }
    logger.warn("Resource key:" + partitionName + " does not have a pre-computed preference list.");
    return null;
  }

  /**
   * Get the preference list of a partition
   * @param partitionId the partition id
   * @return an ordered list of participants that can serve replicas of the partition
   */
  public List<ParticipantId> getPreferenceList(PartitionId partitionId) {
    List<ParticipantId> preferenceList = Lists.newArrayList();
    List<String> preferenceStringList = getPreferenceList(partitionId.stringify());
    if (preferenceStringList != null) {
      for (String participantName : preferenceStringList) {
        preferenceList.add(ParticipantId.from(participantName));
      }
      return preferenceList;
    }
    return null;
  }

  /**
   * Get the state model associated with this resource
   * @return an identifier of the state model
   */
  public String getStateModelDefRef() {
    return _record.getSimpleField(IdealStateProperty.STATE_MODEL_DEF_REF.toString());
  }

  /**
   * Get the state model associated with this resource
   * @return an identifier of the state model
   */
  public StateModelDefId getStateModelDefId() {
    return StateModelDefId.from(getStateModelDefRef());
  }

  /**
   * Set the state model associated with this resource
   * @param stateModel state model identifier
   */
  public void setStateModelDefRef(String stateModel) {
    _record.setSimpleField(IdealStateProperty.STATE_MODEL_DEF_REF.toString(), stateModel);
  }

  /**
   * Set the state model associated with this resource
   * @param stateModel state model identifier
   */
  public void setStateModelDefId(StateModelDefId stateModelDefId) {
    setStateModelDefRef(stateModelDefId.stringify());
  }

  /**
   * Set the number of partitions of this resource
   * @param numPartitions the number of partitions
   */
  public void setNumPartitions(int numPartitions) {
    _record.setIntField(IdealStateProperty.NUM_PARTITIONS.toString(), numPartitions);
  }

  /**
   * Get the number of partitions of this resource
   * @return the number of partitions
   */
  public int getNumPartitions() {
    return _record.getIntField(IdealStateProperty.NUM_PARTITIONS.toString(), -1);
  }

  /**
   * Set the number of replicas for each partition of this resource. There are documented special
   * values for the replica count, so this is a String.
   * @param replicas replica count (as a string)
   */
  public void setReplicas(String replicas) {
    _record.setSimpleField(IdealStateProperty.REPLICAS.toString(), replicas);
  }

  /**
   * Get the number of replicas for each partition of this resource
   * @return number of replicas (as a string)
   */
  public String getReplicas() {
    // HACK: if replica doesn't exists, use the length of the first list field
    // instead
    // TODO: remove it when Dbus fixed the IdealState writer
    String replica = _record.getSimpleField(IdealStateProperty.REPLICAS.toString());
    if (replica == null) {
      String firstPartition = null;
      switch (getRebalanceMode()) {
      case SEMI_AUTO:
        if (_record.getListFields().size() == 0) {
          replica = "0";
        } else {
          firstPartition = new ArrayList<String>(_record.getListFields().keySet()).get(0);
          replica =
              Integer.toString(firstPartition == null ? 0 : _record.getListField(firstPartition)
                  .size());
        }
        logger
            .warn("could NOT find number of replicas in idealState. Use size of the first list instead. replica: "
                + replica + ", 1st partition: " + firstPartition);
        break;
      case CUSTOMIZED:
        if (_record.getMapFields().size() == 0) {
          replica = "0";
        } else {
          firstPartition = new ArrayList<String>(_record.getMapFields().keySet()).get(0);
          replica =
              Integer.toString(firstPartition == null ? 0 : _record.getMapField(firstPartition)
                  .size());
        }
        logger
            .warn("could NOT find replicas in idealState. Use size of the first map instead. replica: "
                + replica + ", 1st partition: " + firstPartition);
        break;
      default:
        replica = "0";
        logger.warn("could NOT determine replicas. set to 0");
        break;
      }
    }

    return replica;
  }

  /**
   * Set the state model factory associated with this resource
   * @param name state model factory name
   */
  public void setStateModelFactoryName(String name) {
    _record.setSimpleField(IdealStateProperty.STATE_MODEL_FACTORY_NAME.toString(), name);
  }

  /**
   * Set the state model factory associated with this resource
   * @param name state model factory id
   */
  public void setStateModelFactoryId(StateModelFactoryId stateModelFactoryId) {
    if (stateModelFactoryId != null) {
      setStateModelFactoryName(stateModelFactoryId.stringify());
    }
  }

  /**
   * Get the state model factory associated with this resource
   * @return state model factory name
   */
  public String getStateModelFactoryName() {
    return _record.getStringField(IdealStateProperty.STATE_MODEL_FACTORY_NAME.toString(),
        HelixConstants.DEFAULT_STATE_MODEL_FACTORY);
  }

  /**
   * Get the state model factory associated with this resource
   * @return state model factory id
   */
  public StateModelFactoryId getStateModelFactoryId() {
    return StateModelFactoryId.from(getStateModelFactoryName());
  }

  /**
   * Set the frequency with which to rebalance
   * @return the rebalancing timer period
   */
  public int getRebalanceTimerPeriod() {
    return _record.getIntField(IdealStateProperty.REBALANCE_TIMER_PERIOD.toString(), -1);
  }

  @Override
  public boolean isValid() {
    if (getNumPartitions() < 0) {
      logger.error("idealState:" + _record + " does not have number of partitions (was "
          + getNumPartitions() + ").");
      return false;
    }

    if (getStateModelDefRef() == null) {
      logger.error("idealStates:" + _record + " does not have state model definition.");
      return false;
    }

    if (getRebalanceMode() == RebalanceMode.SEMI_AUTO) {
      String replicaStr = getReplicas();
      if (replicaStr == null) {
        logger.error("invalid ideal-state. missing replicas in auto mode. record was: " + _record);
        return false;
      }

      if (!replicaStr.equals(HelixConstants.StateModelToken.ANY_LIVEINSTANCE.toString())) {
        int replica = Integer.parseInt(replicaStr);
        Set<String> partitionSet = getPartitionSet();
        for (String partition : partitionSet) {
          List<String> preferenceList = getPreferenceList(partition);
          if (preferenceList == null || preferenceList.size() != replica) {
            logger
                .error("invalid ideal-state. preference-list size not equals to replicas in auto mode. replica: "
                    + replica
                    + ", preference-list size: "
                    + preferenceList.size()
                    + ", record was: " + _record);
            return false;
          }
        }
      }
    }

    return true;
  }

  /**
   * Set a tag to check to enforce assignment to certain instances
   * @param groupTag the instance group tag
   */
  public void setInstanceGroupTag(String groupTag) {
    _record.setSimpleField(IdealStateProperty.INSTANCE_GROUP_TAG.toString(), groupTag);
  }

  /**
   * Check for a tag that will restrict assignment to instances with a matching tag
   * @return the group tag, or null if none is present
   */
  public String getInstanceGroupTag() {
    return _record.getSimpleField(IdealStateProperty.INSTANCE_GROUP_TAG.toString());
  }

  /**
<<<<<<< HEAD
   * Update the ideal state mapping from a ResourceAssignment
   * @param assignment ResourceAssignment result from the rebalancer
   */
  public void updateFromAssignment(ResourceAssignment assignment) {
    _record.getMapFields().clear();
    _record.getListFields().clear();
    if (assignment != null) {
      for (Partition partition : assignment.getMappedPartitions()) {
        Map<String, String> replicaMap = assignment.getReplicaMap(partition);
        setInstanceStateMap(partition.getPartitionName(), replicaMap);
        setPreferenceList(partition.getPartitionName(), new ArrayList<String>(replicaMap.keySet()));
      }
=======
   * Update the ideal state from a ResourceAssignment computed during a rebalance
   * @param assignment the new resource assignment
   * @param stateModelDef state model of the resource
   */
  public void updateFromAssignment(ResourceAssignment assignment, StateModelDefinition stateModelDef) {
    // clear all preference lists and maps
    _record.getMapFields().clear();
    _record.getListFields().clear();

    // assign a partition at a time
    for (PartitionId partition : assignment.getMappedPartitionIds()) {
      List<ParticipantId> preferenceList = new ArrayList<ParticipantId>();
      Map<ParticipantId, State> participantStateMap = new HashMap<ParticipantId, State>();

      // invert the map to get in state order
      Map<ParticipantId, State> replicaMap = assignment.getReplicaMap(partition);
      ListMultimap<State, ParticipantId> inverseMap = ArrayListMultimap.create();
      Multimaps.invertFrom(Multimaps.forMap(replicaMap), inverseMap);

      // update the ideal state in order of state priorities
      for (State state : stateModelDef.getTypedStatesPriorityList()) {
        if (!state.equals(State.from(HelixDefinedState.DROPPED))
            && !state.equals(State.from(HelixDefinedState.ERROR))) {
          List<ParticipantId> stateParticipants = inverseMap.get(state);
          for (ParticipantId participant : stateParticipants) {
            preferenceList.add(participant);
            participantStateMap.put(participant, state);
          }
        }
      }
      setPreferenceList(partition, preferenceList);
      setParticipantStateMap(partition, participantStateMap);
>>>>>>> 0839afa8
    }
  }

  private RebalanceMode normalizeRebalanceMode(IdealStateModeProperty mode) {
    RebalanceMode property;
    switch (mode) {
    case AUTO_REBALANCE:
      property = RebalanceMode.FULL_AUTO;
      break;
    case AUTO:
      property = RebalanceMode.SEMI_AUTO;
      break;
    case CUSTOMIZED:
      property = RebalanceMode.CUSTOMIZED;
      break;
    default:
      if (getRebalancerClassName() != null) {
        property = RebalanceMode.USER_DEFINED;
      } else {
        property = RebalanceMode.SEMI_AUTO;
      }
      break;
    }
    return property;
  }

  private IdealStateModeProperty denormalizeRebalanceMode(RebalanceMode rebalancerType) {
    IdealStateModeProperty property;
    switch (rebalancerType) {
    case FULL_AUTO:
      property = IdealStateModeProperty.AUTO_REBALANCE;
      break;
    case SEMI_AUTO:
      property = IdealStateModeProperty.AUTO;
      break;
    case CUSTOMIZED:
      property = IdealStateModeProperty.CUSTOMIZED;
      break;
    default:
      property = IdealStateModeProperty.AUTO;
      break;
    }
    return property;
  }

  /**
<<<<<<< HEAD
   * Parse a RebalanceMode from a string. It can also understand IdealStateModeProperty values.
=======
   * Parse a rebalance mode from a string. It can also understand IdealStateModeProperty values
>>>>>>> 0839afa8
   * @param mode string containing a RebalanceMode value
   * @param defaultMode the mode to use if the string is not valid
   * @return converted RebalanceMode value
   */
  public RebalanceMode rebalanceModeFromString(String mode, RebalanceMode defaultMode) {
    RebalanceMode rebalanceMode = defaultMode;
    try {
      rebalanceMode = RebalanceMode.valueOf(mode);
    } catch (Exception rebalanceModeException) {
      try {
        IdealStateModeProperty oldMode = IdealStateModeProperty.valueOf(mode);
        rebalanceMode = normalizeRebalanceMode(oldMode);
      } catch (Exception e) {
        logger.error(e);
      }
    }
    return rebalanceMode;
  }
<<<<<<< HEAD
=======

  /**
   * Get the non-Helix simple fields from this property and add them to a UserConfig
   * @param userConfig the user config to update
   */
  public void updateUserConfig(UserConfig userConfig) {
    for (String simpleField : _record.getSimpleFields().keySet()) {
      Optional<IdealStateProperty> enumField =
          Enums.getIfPresent(IdealStateProperty.class, simpleField);
      if (!simpleField.contains(NamespacedConfig.PREFIX_CHAR + "") && !enumField.isPresent()) {
        userConfig.setSimpleField(simpleField, _record.getSimpleField(simpleField));
      }
    }
  }

  /**
   * Convert a preference list of strings into a preference list of participants
   * @param rawPreferenceList the list of strings representing participant names
   * @return converted list
   */
  public static List<ParticipantId> preferenceListFromStringList(List<String> rawPreferenceList) {
    if (rawPreferenceList == null) {
      return Collections.emptyList();
    }
    return Lists.transform(new ArrayList<String>(rawPreferenceList),
        new Function<String, ParticipantId>() {
          @Override
          public ParticipantId apply(String participantName) {
            return ParticipantId.from(participantName);
          }
        });
  }

  /**
   * Convert preference lists of strings into preference lists of participants
   * @param rawPreferenceLists a map of partition name to a list of participant names
   * @return converted lists as a map
   */
  public static Map<? extends PartitionId, List<ParticipantId>> preferenceListsFromStringLists(
      Map<String, List<String>> rawPreferenceLists) {
    if (rawPreferenceLists == null) {
      return Collections.emptyMap();
    }
    Map<PartitionId, List<ParticipantId>> preferenceLists =
        new HashMap<PartitionId, List<ParticipantId>>();
    for (String partitionId : rawPreferenceLists.keySet()) {
      preferenceLists.put(PartitionId.from(partitionId),
          preferenceListFromStringList(rawPreferenceLists.get(partitionId)));
    }
    return preferenceLists;
  }

  /**
   * Convert a preference list of participants into a preference list of strings
   * @param preferenceList the list of strings representing participant ids
   * @return converted list
   */
  public static List<String> stringListFromPreferenceList(List<ParticipantId> preferenceList) {
    if (preferenceList == null) {
      return Collections.emptyList();
    }
    return Lists.transform(new ArrayList<ParticipantId>(preferenceList),
        new Function<ParticipantId, String>() {
          @Override
          public String apply(ParticipantId participantId) {
            return participantId.stringify();
          }
        });
  }

  /**
   * Convert preference lists of participants into preference lists of strings
   * @param preferenceLists a map of partition id to a list of participant ids
   * @return converted lists as a map
   */
  public static Map<String, List<String>> stringListsFromPreferenceLists(
      Map<PartitionId, List<ParticipantId>> preferenceLists) {
    if (preferenceLists == null) {
      return Collections.emptyMap();
    }
    Map<String, List<String>> rawPreferenceLists = new HashMap<String, List<String>>();
    for (PartitionId partitionId : preferenceLists.keySet()) {
      rawPreferenceLists.put(partitionId.stringify(),
          stringListFromPreferenceList(preferenceLists.get(partitionId)));
    }
    return rawPreferenceLists;
  }

  /**
   * Convert a partition mapping as strings into a participant state map
   * @param rawMap the map of participant name to state
   * @return converted map
   */
  public static Map<ParticipantId, State> participantStateMapFromStringMap(
      Map<String, String> rawMap) {
    return ResourceAssignment.replicaMapFromStringMap(rawMap);
  }

  /**
   * Convert a full state mapping as strings into participant state maps
   * @param rawMaps the map of partition name to participant name and state
   * @return converted maps
   */
  public static Map<? extends PartitionId, Map<ParticipantId, State>> participantStateMapsFromStringMaps(
      Map<String, Map<String, String>> rawMaps) {
    return ResourceAssignment.replicaMapsFromStringMaps(rawMaps);
  }

  /**
   * Convert a partition mapping into a mapping of string names
   * @param participantStateMap the map of participant id to state
   * @return converted map
   */
  public static Map<String, String> stringMapFromParticipantStateMap(
      Map<ParticipantId, State> participantStateMap) {
    return ResourceAssignment.stringMapFromReplicaMap(participantStateMap);
  }

  /**
   * Convert a full state mapping into a mapping of string names
   * @param participantStateMaps the map of partition id to participant id and state
   * @return converted maps
   */
  public static Map<String, Map<String, String>> stringMapsFromParticipantStateMaps(
      Map<PartitionId, Map<ParticipantId, State>> participantStateMaps) {
    return ResourceAssignment.stringMapsFromReplicaMaps(participantStateMaps);
  }
>>>>>>> 0839afa8
}<|MERGE_RESOLUTION|>--- conflicted
+++ resolved
@@ -657,20 +657,6 @@
   }
 
   /**
-<<<<<<< HEAD
-   * Update the ideal state mapping from a ResourceAssignment
-   * @param assignment ResourceAssignment result from the rebalancer
-   */
-  public void updateFromAssignment(ResourceAssignment assignment) {
-    _record.getMapFields().clear();
-    _record.getListFields().clear();
-    if (assignment != null) {
-      for (Partition partition : assignment.getMappedPartitions()) {
-        Map<String, String> replicaMap = assignment.getReplicaMap(partition);
-        setInstanceStateMap(partition.getPartitionName(), replicaMap);
-        setPreferenceList(partition.getPartitionName(), new ArrayList<String>(replicaMap.keySet()));
-      }
-=======
    * Update the ideal state from a ResourceAssignment computed during a rebalance
    * @param assignment the new resource assignment
    * @param stateModelDef state model of the resource
@@ -703,7 +689,6 @@
       }
       setPreferenceList(partition, preferenceList);
       setParticipantStateMap(partition, participantStateMap);
->>>>>>> 0839afa8
     }
   }
 
@@ -750,11 +735,7 @@
   }
 
   /**
-<<<<<<< HEAD
-   * Parse a RebalanceMode from a string. It can also understand IdealStateModeProperty values.
-=======
    * Parse a rebalance mode from a string. It can also understand IdealStateModeProperty values
->>>>>>> 0839afa8
    * @param mode string containing a RebalanceMode value
    * @param defaultMode the mode to use if the string is not valid
    * @return converted RebalanceMode value
@@ -773,8 +754,6 @@
     }
     return rebalanceMode;
   }
-<<<<<<< HEAD
-=======
 
   /**
    * Get the non-Helix simple fields from this property and add them to a UserConfig
@@ -902,5 +881,4 @@
       Map<PartitionId, Map<ParticipantId, State>> participantStateMaps) {
     return ResourceAssignment.stringMapsFromReplicaMaps(participantStateMaps);
   }
->>>>>>> 0839afa8
 }