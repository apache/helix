--- conflicted
+++ resolved
@@ -176,25 +176,6 @@
   }
 
   /**
-<<<<<<< HEAD
-=======
-   * Set the time that the message was created
-   * @param timestamp a UNIX timestamp (in ms)
-   */
-  public void setCreateTimeStamp(long timestamp) {
-    _record.setLongField(Attributes.CREATE_TIMESTAMP.toString(), timestamp);
-  }
-
-  /**
-   * Set the time that the message was expected to be completed
-   * @param timestamp a UNIX timestamp (in ms)
-   */
-  public void setCompletionDueTimeStamp(long timestamp) {
-    _record.setLongField(Attributes.COMPLETION_DUE_TIMESTAMP.name(), timestamp);
-  }
-
-  /**
->>>>>>> ff55219f
    * Instantiate a message with a new id
    * @param record a ZNRecord corresponding to a message
    * @param id unique message identifier
@@ -214,13 +195,20 @@
     setMsgId(id);
   }
 
-
   /**
    * Set the time that the message was created
    * @param timestamp a UNIX timestamp
    */
   public void setCreateTimeStamp(long timestamp) {
     _record.setLongField(Attributes.CREATE_TIMESTAMP.toString(), timestamp);
+  }
+
+  /**
+   * Set the time that the message was expected to be completed
+   * @param timestamp a UNIX timestamp (in ms)
+   */
+  public void setCompletionDueTimeStamp(long timestamp) {
+    _record.setLongField(Attributes.COMPLETION_DUE_TIMESTAMP.name(), timestamp);
   }
 
   /**
