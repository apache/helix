package org.apache.helix.participant.statemachine;

/*
 * Licensed to the Apache Software Foundation (ASF) under one
 * or more contributor license agreements.  See the NOTICE file
 * distributed with this work for additional information
 * regarding copyright ownership.  The ASF licenses this file
 * to you under the Apache License, Version 2.0 (the
 * "License"); you may not use this file except in compliance
 * with the License.  You may obtain a copy of the License at
 *
 *   http://www.apache.org/licenses/LICENSE-2.0
 *
 * Unless required by applicable law or agreed to in writing,
 * software distributed under the License is distributed on an
 * "AS IS" BASIS, WITHOUT WARRANTIES OR CONDITIONS OF ANY
 * KIND, either express or implied.  See the License for the
 * specific language governing permissions and limitations
 * under the License.
 */

import java.util.Collections;
import java.util.HashSet;
import java.util.Map;
import java.util.Set;
import java.util.concurrent.ConcurrentHashMap;
import java.util.concurrent.ConcurrentMap;
import java.util.concurrent.ExecutorService;

import org.apache.helix.messaging.handling.BatchMessageWrapper;

public abstract class StateModelFactory<T extends StateModel> {
  /**
   * mapping resourceName to map of partitionName to StateModel
   */
  private final ConcurrentMap<String, ConcurrentMap<String, T>> _stateModelMap =
      new ConcurrentHashMap<String, ConcurrentMap<String, T>>();

  /**
   * mapping from resourceName to BatchMessageWrapper
   */
  private final ConcurrentMap<String, BatchMessageWrapper> _batchMsgWrapperMap =
      new ConcurrentHashMap<String, BatchMessageWrapper>();

  /**
   * This method will be invoked only once per resource per partition per session
   * Replace deprecating StateModelFactory#createNewStateModel(String partitionName)
   * Add "resourceName" to signature @see HELIX-552
   * @param resourceName
   * @param partitionName
   * @return state model
   */
  public T createNewStateModel(String resourceName, String partitionName) {
    // default implementation ignores resourceName
    return createNewStateModel(partitionName);
  }

  /**
   * NOTE: This method is deprecated. Bring it back to keep backward compatible.
   * Replaced by StateModelFactory#createNewStateModel(String resourceName, String partitionName)
   * This method will be invoked only once per partitionName per session
   * @param partitionName
   * @return state model
   */
  @Deprecated
  public T createNewStateModel(String partitionName) {
    throw new UnsupportedOperationException(
        "Please implement StateModelFactory#createNewStateModel(String resourceName, String partitionName)");
  }

  /**
   * Create a state model for a partition
   * @param partitionKey
   * @return state model
   */
  public T createAndAddStateModel(String resourceName, String partitionKey) {
    T stateModel = createNewStateModel(resourceName, partitionKey);
    synchronized (_stateModelMap) {
      if (!_stateModelMap.containsKey(resourceName)) {
        _stateModelMap.put(resourceName, new ConcurrentHashMap<String, T>());
      }
      _stateModelMap.get(resourceName).put(partitionKey, stateModel);
    }
    return stateModel;
  }

  /**
   * NOTE: This method is deprecated. Bring it back to keep backward compatible.
   * Replaced by StateModelFactory#createAndAddStateModel(String resourceName, String partitionKey)
   * Create a state model for a partition
   * @param partitionName
   * @return state model
   */
  @Deprecated
  public T createAndAddStateModel(String partitionName) {
    throw new UnsupportedOperationException(
        "This method is replaced by StateModelFactory#createAndAddStateModel(String resourceName, String partitionKey)");
  }

  /**
   * Get the state model for a partition
   * @param resourceName
   * @param partitionKey
   * @return state model if exists, null otherwise
   */
  public T getStateModel(String resourceName, String partitionKey) {
    Map<String, T> map = _stateModelMap.get(resourceName);
    return map == null ? null : map.get(partitionKey);
  }

  /**
   * NOTE: This method is deprecated. Bring it back to keep backward compatible.
   * Replaced by StateModelFactory#getStateModel(String resourceName, String partitionKey)
   * Get the state model for a partition
   * @param partitionName
   * @return state model if exists, null otherwise
   */
  @Deprecated
  public T getStateModel(String partitionName) {
    // return the first state model that match partitionName
    // assuming partitionName is unique across all resources
    for (ConcurrentMap<String, T> map : _stateModelMap.values()) {
      if (map.containsKey(partitionName)) {
        return map.get(partitionName);
      }
    }
    return null;
  }

  /**
   * remove state model for a partition
   * @param resourceName
   * @param partitionKey
   * @return state model removed or null if not exist
   */
  public T removeStateModel(String resourceName, String partitionKey) {
    T stateModel = null;
    synchronized (_stateModelMap) {
      Map<String, T> map = _stateModelMap.get(resourceName);
      if (map != null) {
        stateModel = map.remove(partitionKey);
        if (map.isEmpty()) {
          _stateModelMap.remove(resourceName);
        }
      }
    }
    return stateModel;
  }

  /**
   * NOTE: This method is deprecated. Bring it back to keep backward compatible.
   * Replaced by StateModelFactory#removeStateModel(String resourceName, String partitionKey)
   * remove state model for a partition
   * @param partitionName
   * @return state model removed or null if not exist
   */
  @Deprecated
  public T removeStateModel(String partitionName) {
    // remove the first state model that match partitionName
    // assuming partitionName is unique across all resources
    for (ConcurrentMap<String, T> map : _stateModelMap.values()) {
      if (map.containsKey(partitionName)) {
        return map.remove(partitionName);
      }
    }
    return null;
  }

  /**
   * get resource set
   * @return resource name set
   */
  public Set<String> getResourceSet() {
    return _stateModelMap.keySet();
  }

  /**
   * get partition set for a resource
   * @param resourceName
   * @return partition key set
   */
  public Set<String> getPartitionSet(String resourceName) {
    Map<String, T> map = _stateModelMap.get(resourceName);
    return (map == null ? Collections.<String> emptySet() : map.keySet());
  }

  /**
   * NOTE: This method is deprecated. Bring it back to keep backward compatible.
   * Replaced by StateModelFactory#getPartitionSet(String resourceName)
   * get partition set
   * @return partition key set
   */
  @Deprecated
  public Set<String> getPartitionSet() {
    // return union of all partitions, assuming partitionName is unique across all resources
    Set<String> allPartitions = new HashSet<String>();
    for (ConcurrentMap<String, T> map : _stateModelMap.values()) {
      allPartitions.addAll(map.keySet());
    }
    return allPartitions;
  }

  /**
   * create a default batch-message-wrapper for a resource
   * @param resourceName
   * @return batch message handler
   */
  public BatchMessageWrapper createBatchMessageWrapper(String resourceName) {
    return new BatchMessageWrapper();
  }

  /**
   * create a batch-message-wrapper for a resource and put it into map
   * @param resourceName
   * @return batch message handler
   */
  public BatchMessageWrapper createAndAddBatchMessageWrapper(String resourceName) {
    BatchMessageWrapper wrapper = createBatchMessageWrapper(resourceName);
    _batchMsgWrapperMap.put(resourceName, wrapper);
    return wrapper;
  }

  /**
   * get batch-message-wrapper for a resource
   * @param resourceName
   * @return batch message handler
   */
  public BatchMessageWrapper getBatchMessageWrapper(String resourceName) {
    return _batchMsgWrapperMap.get(resourceName);
  }

  /**
   * Get the customized thread pool to handle all state transition messages for the given resource.
   * If this method return null, Helix will use the shared thread pool to handle all messages.
<<<<<<< HEAD
=======
   * This method may be called only once for per transition type per resource, it will NOT be called
   * during each state transition.
>>>>>>> d89fbb93
   *
   * @param resourceName
   * @return
   */
  public ExecutorService getExecutorService(String resourceName) {
    return null;
  }
<<<<<<< HEAD
=======

  /**
   *Get thread pool to handle the given state transition (fromState->toState) callback for given
   * resource.
   *
   * If this method return null, the threadpool returned from
   * {\ref StateModelFactory.getExecutorService(String resourceName)} will be used. If that method
   * return null too, then the default shared threadpool will be used. This method may be called
   * only once for per transition type per resource, it will NOT be called during each state transition.
   *
   *
   * @param resourceName
   * @param fromState
   * @param toState
   * @return
   */
  public ExecutorService getExecutorService(String resourceName, String fromState, String toState) {
    return null;
  }
>>>>>>> d89fbb93
}<|MERGE_RESOLUTION|>--- conflicted
+++ resolved
@@ -232,11 +232,8 @@
   /**
    * Get the customized thread pool to handle all state transition messages for the given resource.
    * If this method return null, Helix will use the shared thread pool to handle all messages.
-<<<<<<< HEAD
-=======
    * This method may be called only once for per transition type per resource, it will NOT be called
    * during each state transition.
->>>>>>> d89fbb93
    *
    * @param resourceName
    * @return
@@ -244,8 +241,6 @@
   public ExecutorService getExecutorService(String resourceName) {
     return null;
   }
-<<<<<<< HEAD
-=======
 
   /**
    *Get thread pool to handle the given state transition (fromState->toState) callback for given
@@ -265,5 +260,4 @@
   public ExecutorService getExecutorService(String resourceName, String fromState, String toState) {
     return null;
   }
->>>>>>> d89fbb93
 }