--- conflicted
+++ resolved
@@ -155,11 +155,7 @@
   }
 
   //Default property values
-<<<<<<< HEAD
-  public static final long DEFAULT_TIMEOUT = Long.MAX_VALUE;
-=======
   public static final long DEFAULT_TIMEOUT_NEVER = -1; // never timeout
->>>>>>> d89fbb93
   public static final long DEFAULT_TIMEOUT_PER_TASK = 60 * 60 * 1000; // 1 hr.
   public static final long DEFAULT_TASK_RETRY_DELAY = -1; // no delay
   public static final int DEFAULT_MAX_ATTEMPTS_PER_TASK = 10;
@@ -230,13 +226,9 @@
     if (executionStart > 0) {
       getRecord().setLongField(JobConfigProperty.StartTime.name(), executionStart);
     }
-<<<<<<< HEAD
-    getRecord().setLongField(JobConfigProperty.Timeout.name(), timeout);
-=======
     if (timeout > DEFAULT_TIMEOUT_NEVER) {
       getRecord().setLongField(JobConfigProperty.Timeout.name(), timeout);
     }
->>>>>>> d89fbb93
     getRecord().setLongField(JobConfigProperty.TimeoutPerPartition.name(), timeoutPerTask);
     getRecord().setIntField(JobConfigProperty.MaxAttemptsPerTask.name(), maxAttemptsPerTask);
     getRecord().setIntField(JobConfigProperty.MaxForcedReassignmentsPerTask.name(),
@@ -257,17 +249,10 @@
       for (TaskConfig taskConfig : taskConfigMap.values()) {
         putMapConfig(taskConfig.getId(), taskConfig.getConfigMap());
       }
-<<<<<<< HEAD
     }
     if (expiry > 0) {
       getRecord().setLongField(JobConfigProperty.Expiry.name(), expiry);
     }
-=======
-    }
-    if (expiry > 0) {
-      getRecord().setLongField(JobConfigProperty.Expiry.name(), expiry);
-    }
->>>>>>> d89fbb93
     putSimpleConfig(ResourceConfigProperty.MONITORING_DISABLED.toString(),
         String.valueOf(WorkflowConfig.DEFAULT_MONITOR_DISABLE));
     getRecord().setBooleanField(JobConfigProperty.RebalanceRunningTask.name(),
@@ -313,11 +298,7 @@
   }
 
   public long getTimeout() {
-<<<<<<< HEAD
-    return getRecord().getLongField(JobConfigProperty.Timeout.name(), DEFAULT_TIMEOUT);
-=======
     return getRecord().getLongField(JobConfigProperty.Timeout.name(), DEFAULT_TIMEOUT_NEVER);
->>>>>>> d89fbb93
   }
 
   public long getTimeoutPerTask() {
@@ -420,11 +401,7 @@
     private String _command;
     private Map<String, String> _commandConfig;
     private Map<String, TaskConfig> _taskConfigMap = Maps.newHashMap();
-<<<<<<< HEAD
-    private long _timeout = DEFAULT_TIMEOUT;
-=======
     private long _timeout = DEFAULT_TIMEOUT_NEVER;
->>>>>>> d89fbb93
     private long _timeoutPerTask = DEFAULT_TIMEOUT_PER_TASK;
     private int _numConcurrentTasksPerInstance = DEFAULT_NUM_CONCURRENT_TASKS_PER_INSTANCE;
     private int _maxAttemptsPerTask = DEFAULT_MAX_ATTEMPTS_PER_TASK;
@@ -470,7 +447,6 @@
       Builder b = new Builder();
       if (cfg.containsKey(JobConfigProperty.WorkflowID.name())) {
         b.setWorkflow(cfg.get(JobConfigProperty.WorkflowID.name()));
-<<<<<<< HEAD
       }
       if (cfg.containsKey(JobConfigProperty.JobID.name())) {
         b.setJobId(cfg.get(JobConfigProperty.JobID.name()));
@@ -488,25 +464,6 @@
       if (cfg.containsKey(JobConfigProperty.Command.name())) {
         b.setCommand(cfg.get(JobConfigProperty.Command.name()));
       }
-=======
-      }
-      if (cfg.containsKey(JobConfigProperty.JobID.name())) {
-        b.setJobId(cfg.get(JobConfigProperty.JobID.name()));
-      }
-      if (cfg.containsKey(JobConfigProperty.TargetResource.name())) {
-        b.setTargetResource(cfg.get(JobConfigProperty.TargetResource.name()));
-      }
-      if (cfg.containsKey(JobConfigProperty.TargetPartitions.name())) {
-        b.setTargetPartitions(csvToStringList(cfg.get(JobConfigProperty.TargetPartitions.name())));
-      }
-      if (cfg.containsKey(JobConfigProperty.TargetPartitionStates.name())) {
-        b.setTargetPartitionStates(new HashSet<String>(
-            Arrays.asList(cfg.get(JobConfigProperty.TargetPartitionStates.name()).split(","))));
-      }
-      if (cfg.containsKey(JobConfigProperty.Command.name())) {
-        b.setCommand(cfg.get(JobConfigProperty.Command.name()));
-      }
->>>>>>> d89fbb93
       if (cfg.containsKey(JobConfigProperty.JobCommandConfig.name())) {
         Map<String, String> commandConfigMap = TaskUtil.deserializeJobCommandConfigMap(
             cfg.get(JobConfigProperty.JobCommandConfig.name()));
@@ -525,7 +482,6 @@
       if (cfg.containsKey(JobConfigProperty.MaxAttemptsPerTask.name())) {
         b.setMaxAttemptsPerTask(
             Integer.parseInt(cfg.get(JobConfigProperty.MaxAttemptsPerTask.name())));
-<<<<<<< HEAD
       }
       if (cfg.containsKey(JobConfigProperty.FailureThreshold.name())) {
         b.setFailureThreshold(
@@ -548,30 +504,6 @@
         b.setIgnoreDependentJobFailure(
             Boolean.valueOf(cfg.get(JobConfigProperty.IgnoreDependentJobFailure.name())));
       }
-=======
-      }
-      if (cfg.containsKey(JobConfigProperty.FailureThreshold.name())) {
-        b.setFailureThreshold(
-            Integer.parseInt(cfg.get(JobConfigProperty.FailureThreshold.name())));
-      }
-      if (cfg.containsKey(JobConfigProperty.TaskRetryDelay.name())) {
-        b.setTaskRetryDelay(Long.parseLong(cfg.get(JobConfigProperty.TaskRetryDelay.name())));
-      }
-      if (cfg.containsKey(JobConfigProperty.DelayTime.name())) {
-        b.setExecutionDelay(Long.parseLong(cfg.get(JobConfigProperty.DelayTime.name())));
-      }
-      if (cfg.containsKey(JobConfigProperty.StartTime.name())) {
-        b.setExecutionStart(Long.parseLong(cfg.get(JobConfigProperty.StartTime.name())));
-      }
-      if (cfg.containsKey(JobConfigProperty.DisableExternalView.name())) {
-        b.setDisableExternalView(
-            Boolean.valueOf(cfg.get(JobConfigProperty.DisableExternalView.name())));
-      }
-      if (cfg.containsKey(JobConfigProperty.IgnoreDependentJobFailure.name())) {
-        b.setIgnoreDependentJobFailure(
-            Boolean.valueOf(cfg.get(JobConfigProperty.IgnoreDependentJobFailure.name())));
-      }
->>>>>>> d89fbb93
       if (cfg.containsKey(JobConfigProperty.JobType.name())) {
         b.setJobType(cfg.get(JobConfigProperty.JobType.name()));
       }
@@ -749,11 +681,7 @@
           }
         }
       }
-<<<<<<< HEAD
-      if (_timeout < 0) {
-=======
       if (_timeout < DEFAULT_TIMEOUT_NEVER) {
->>>>>>> d89fbb93
         throw new IllegalArgumentException(String
             .format("%s has invalid value %s", JobConfigProperty.Timeout, _timeout));
       }
