package org.apache.helix.task;

/*
 * Licensed to the Apache Software Foundation (ASF) under one
 * or more contributor license agreements.  See the NOTICE file
 * distributed with this work for additional information
 * regarding copyright ownership.  The ASF licenses this file
 * to you under the Apache License, Version 2.0 (the
 * "License"); you may not use this file except in compliance
 * with the License.  You may obtain a copy of the License at
 *
 *   http://www.apache.org/licenses/LICENSE-2.0
 *
 * Unless required by applicable law or agreed to in writing,
 * software distributed under the License is distributed on an
 * "AS IS" BASIS, WITHOUT WARRANTIES OR CONDITIONS OF ANY
 * KIND, either express or implied.  See the License for the
 * specific language governing permissions and limitations
 * under the License.
 */

/**
 * Enumeration of current task states. This value is stored in the rebalancer context.
 */
public enum TaskState {
  /**
   * The task has yet to start
   */
  NOT_STARTED,
  /**
   * The task is in progress.
   */
  IN_PROGRESS,
  /**
   * The task has been stopped. It may be resumed later.
   */
  STOPPED,
  /**
   * The task is in stopping process. Will complete if subtasks are stopped or completed
   */
  STOPPING,
  /**
   * The task has failed. It cannot be resumed.
   */
  FAILED,
  /**
   * All the task partitions have completed normally.
   */
  COMPLETED,
  /**
   * The task are aborted due to workflow fail
   */
  ABORTED,
  /**
   * The allowed execution time for the job.
   * TODO: also use this for the task
   */
<<<<<<< HEAD
  TIMED_OUT
=======
  TIMED_OUT,
  /**
   * The job is in the process to be TIMED_OUT.
   * Usually this means some tasks are still being aborted.
   */
  TIMING_OUT,
  /**
   * The job is in the process to be FAILED.
   * Unfinished tasks are being aborted.
   */
  FAILING
>>>>>>> d89fbb93
}<|MERGE_RESOLUTION|>--- conflicted
+++ resolved
@@ -55,9 +55,6 @@
    * The allowed execution time for the job.
    * TODO: also use this for the task
    */
-<<<<<<< HEAD
-  TIMED_OUT
-=======
   TIMED_OUT,
   /**
    * The job is in the process to be TIMED_OUT.
@@ -69,5 +66,4 @@
    * Unfinished tasks are being aborted.
    */
   FAILING
->>>>>>> d89fbb93
 }