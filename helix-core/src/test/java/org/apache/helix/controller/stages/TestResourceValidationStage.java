--- conflicted
+++ resolved
@@ -70,24 +70,16 @@
 
     // run resource computation
     new ResourceComputationStage().process(event);
-<<<<<<< HEAD
-    Map<String, Resource> resourceMap = event.getAttribute(AttributeName.RESOURCES.name());
-=======
     Map<String, Resource> resourceMap =
         event.getAttribute(AttributeName.RESOURCES_TO_REBALANCE.name());
->>>>>>> d89fbb93
     Assert.assertTrue(resourceMap.containsKey(masterSlaveCustomResource));
     Assert.assertTrue(resourceMap.containsKey(onlineOfflineFullAutoResource));
     Assert.assertTrue(resourceMap.containsKey(masterSlaveSemiAutoInvalidResource));
 
     // run resource validation
     new ResourceValidationStage().process(event);
-<<<<<<< HEAD
-    Map<String, Resource> finalResourceMap = event.getAttribute(AttributeName.RESOURCES.name());
-=======
     Map<String, Resource> finalResourceMap =
         event.getAttribute(AttributeName.RESOURCES.name());
->>>>>>> d89fbb93
     Assert.assertTrue(finalResourceMap.containsKey(masterSlaveCustomResource));
     Assert.assertTrue(finalResourceMap.containsKey(onlineOfflineFullAutoResource));
     Assert.assertFalse(finalResourceMap.containsKey(masterSlaveSemiAutoInvalidResource));
