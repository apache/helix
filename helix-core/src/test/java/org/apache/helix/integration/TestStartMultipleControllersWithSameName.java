--- conflicted
+++ resolved
@@ -22,10 +22,6 @@
 import java.util.Date;
 
 import org.apache.helix.PropertyPathBuilder;
-<<<<<<< HEAD
-import org.apache.helix.PropertyType;
-=======
->>>>>>> d89fbb93
 import org.apache.helix.TestHelper;
 import org.apache.helix.ZkTestHelper;
 import org.apache.helix.integration.common.ZkIntegrationTestBase;
@@ -65,11 +61,7 @@
     }
 
     Thread.sleep(500); // wait leader election finishes
-<<<<<<< HEAD
-    String liPath = PropertyPathBuilder.getPath(PropertyType.LIVEINSTANCES, clusterName);
-=======
     String liPath = PropertyPathBuilder.liveInstance(clusterName);
->>>>>>> d89fbb93
     int listenerNb = ZkTestHelper.numberOfListeners(ZK_ADDR, liPath);
     // System.out.println("listenerNb: " + listenerNb);
     Assert.assertEquals(listenerNb, 1, "Only one controller should succeed in becoming leader");
