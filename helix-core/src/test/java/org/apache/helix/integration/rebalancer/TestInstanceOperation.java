package org.apache.helix.integration.rebalancer;

import java.util.ArrayList;
import java.util.Arrays;
import java.util.Collection;
import java.util.Collections;
import java.util.Date;
import java.util.HashMap;
import java.util.HashSet;
import java.util.List;
import java.util.Map;
import java.util.Set;
import java.util.UUID;
import java.util.concurrent.atomic.AtomicInteger;
import java.util.stream.Collectors;

import com.google.common.collect.ImmutableMap;
import com.google.common.collect.ImmutableSet;
import org.apache.helix.ConfigAccessor;
import org.apache.helix.HelixAdmin;
import org.apache.helix.HelixDataAccessor;
import org.apache.helix.HelixException;
import org.apache.helix.HelixManager;
import org.apache.helix.HelixManagerFactory;
import org.apache.helix.HelixRollbackException;
import org.apache.helix.InstanceType;
import org.apache.helix.NotificationContext;
import org.apache.helix.PropertyType;
import org.apache.helix.TestHelper;
import org.apache.helix.common.ZkTestBase;
import org.apache.helix.constants.InstanceConstants;
import org.apache.helix.controller.rebalancer.strategy.CrushEdRebalanceStrategy;
import org.apache.helix.controller.rebalancer.waged.AssignmentMetadataStore;
import org.apache.helix.integration.manager.ClusterControllerManager;
import org.apache.helix.integration.manager.MockParticipantManager;
import org.apache.helix.manager.zk.ZKHelixAdmin;
import org.apache.helix.manager.zk.ZKHelixDataAccessor;
import org.apache.helix.manager.zk.ZKHelixManager;
import org.apache.helix.manager.zk.ZkBucketDataAccessor;
import org.apache.helix.model.BuiltInStateModelDefinitions;
import org.apache.helix.model.ClusterConfig;
import org.apache.helix.model.ExternalView;
import org.apache.helix.model.IdealState;
import org.apache.helix.model.InstanceConfig;
import org.apache.helix.model.Message;
import org.apache.helix.model.ResourceAssignment;
import org.apache.helix.model.StateModelDefinition;
import org.apache.helix.participant.StateMachineEngine;
import org.apache.helix.participant.statemachine.StateModel;
import org.apache.helix.participant.statemachine.StateModelFactory;
import org.apache.helix.participant.statemachine.StateModelInfo;
import org.apache.helix.participant.statemachine.Transition;
import org.apache.helix.spectator.RoutingTableProvider;
import org.apache.helix.tools.ClusterVerifiers.BestPossibleExternalViewVerifier;
import org.apache.helix.tools.ClusterVerifiers.StrictMatchExternalViewVerifier;
import org.apache.helix.tools.ClusterVerifiers.ZkHelixClusterVerifier;
import org.slf4j.Logger;
import org.slf4j.LoggerFactory;
import org.testng.Assert;
import org.testng.annotations.AfterClass;
import org.testng.annotations.BeforeClass;
import org.testng.annotations.Test;


public class TestInstanceOperation extends ZkTestBase {
  private static final Logger LOG = LoggerFactory.getLogger(TestHelper.class);
  public static final int TIMEOUT = 10000;
  private final int ZONE_COUNT = 4;
  protected final int START_NUM_NODE = 10;
  protected static final int START_PORT = 12918;
  private static int _nextStartPort = START_PORT;
  protected static final int PARTITIONS = 20;

  protected final String CLASS_NAME = getShortClassName();
  protected final String CLUSTER_NAME = CLUSTER_PREFIX + "_" + CLASS_NAME;
  private final String TEST_CAPACITY_KEY = "TestCapacityKey";
  private final int TEST_CAPACITY_VALUE = 100;
  protected static final String ZONE = "zone";
  protected static final String HOST = "host";
  protected static final String LOGICAL_ID = "logicalId";
  protected static final String TOPOLOGY = String.format("%s/%s/%s", ZONE, HOST, LOGICAL_ID);
  protected static final ImmutableSet<String> TOP_STATE_SET =
      ImmutableSet.of("MASTER");
  protected static final ImmutableSet<String> SECONDARY_STATE_SET =
      ImmutableSet.of("SLAVE", "STANDBY");
  protected static final ImmutableSet<String> ACCEPTABLE_STATE_SET =
      ImmutableSet.of("MASTER", "LEADER", "SLAVE", "STANDBY");
  private int REPLICA = 3;
  protected ClusterControllerManager _controller;
  private HelixManager _spectator;
  private RoutingTableProvider _routingTableProviderDefault;
  private RoutingTableProvider _routingTableProviderEV;
  private RoutingTableProvider _routingTableProviderCS;
  List<MockParticipantManager> _participants = new ArrayList<>();
  List<String> _participantNames = new ArrayList<>();
  private Set<String> _allDBs = new HashSet<>();
  private ZkHelixClusterVerifier _clusterVerifier;
  private ZkHelixClusterVerifier _bestPossibleClusterVerifier;
  private ConfigAccessor _configAccessor;
  private long _stateModelDelay = 3L;

  private final long DEFAULT_RESOURCE_DELAY_TIME = 1800000L;
  private HelixAdmin _admin;
  protected AssignmentMetadataStore _assignmentMetadataStore;
  HelixDataAccessor _dataAccessor;

  @BeforeClass
  public void beforeClass() throws Exception {
    System.out.println("START " + CLASS_NAME + " at " + new Date(System.currentTimeMillis()));

    _gSetupTool.addCluster(CLUSTER_NAME, true);

    for (int i = 0; i < START_NUM_NODE; i++) {
      String participantName = PARTICIPANT_PREFIX + "_" + _nextStartPort;
      addParticipant(participantName);
    }

    // start controller
    String controllerName = CONTROLLER_PREFIX + "_0";
    _controller = new ClusterControllerManager(ZK_ADDR, CLUSTER_NAME, controllerName);
    _controller.syncStart();
    _clusterVerifier = new StrictMatchExternalViewVerifier.Builder(CLUSTER_NAME).setZkAddr(ZK_ADDR)
        .setDeactivatedNodeAwareness(true)
        .setResources(_allDBs)
        .setWaitTillVerify(TestHelper.DEFAULT_REBALANCE_PROCESSING_WAIT_TIME)
        .build();
    _bestPossibleClusterVerifier = new BestPossibleExternalViewVerifier.Builder(CLUSTER_NAME).setZkAddr(ZK_ADDR)
        .setResources(_allDBs)
        .setWaitTillVerify(TestHelper.DEFAULT_REBALANCE_PROCESSING_WAIT_TIME)
        .build();
    enablePersistBestPossibleAssignment(_gZkClient, CLUSTER_NAME, true);
    _configAccessor = new ConfigAccessor(_gZkClient);
    _dataAccessor = new ZKHelixDataAccessor(CLUSTER_NAME, _baseAccessor);

    // start spectator
    _spectator =
        HelixManagerFactory.getZKHelixManager(CLUSTER_NAME, "spectator", InstanceType.SPECTATOR,
            ZK_ADDR);
    _spectator.connect();
    _routingTableProviderDefault = new RoutingTableProvider(_spectator);
    _routingTableProviderEV = new RoutingTableProvider(_spectator, PropertyType.EXTERNALVIEW);
    _routingTableProviderCS = new RoutingTableProvider(_spectator, PropertyType.CURRENTSTATES);

    setupClusterConfig();

    createTestDBs(DEFAULT_RESOURCE_DELAY_TIME);

    setUpWagedBaseline();

    _admin = new ZKHelixAdmin(_gZkClient);
  }

  @AfterClass
  public void afterClass() {
    // Drop all DBs
    for (String db : _allDBs) {
      _gSetupTool.dropResourceFromCluster(CLUSTER_NAME, db);
    }

    Assert.assertTrue(_clusterVerifier.verifyByPolling());

    for (MockParticipantManager p : _participants) {
      p.syncStop();
    }
    _controller.syncStop();
    _routingTableProviderDefault.shutdown();
    _routingTableProviderEV.shutdown();
    _routingTableProviderCS.shutdown();
    _spectator.disconnect();
  }

  private void setupClusterConfig() {
    _stateModelDelay = 3L;
    ClusterConfig clusterConfig = _configAccessor.getClusterConfig(CLUSTER_NAME);
    clusterConfig.stateTransitionCancelEnabled(true);
    clusterConfig.setDelayRebalaceEnabled(true);
    clusterConfig.setRebalanceDelayTime(1800000L);
    _configAccessor.setClusterConfig(CLUSTER_NAME, clusterConfig);

    Assert.assertTrue(_clusterVerifier.verifyByPolling());
  }

  private void enabledTopologyAwareRebalance() {
    ClusterConfig clusterConfig = _configAccessor.getClusterConfig(CLUSTER_NAME);
    clusterConfig.setTopology(TOPOLOGY);
    clusterConfig.setFaultZoneType(ZONE);
    clusterConfig.setTopologyAwareEnabled(true);
    _configAccessor.setClusterConfig(CLUSTER_NAME, clusterConfig);

    Assert.assertTrue(_clusterVerifier.verifyByPolling());
  }

  private void disableTopologyAwareRebalance() {
    ClusterConfig clusterConfig = _configAccessor.getClusterConfig(CLUSTER_NAME);
    clusterConfig.setTopologyAwareEnabled(false);
    clusterConfig.setTopology(null);
    clusterConfig.setFaultZoneType(null);
    _configAccessor.setClusterConfig(CLUSTER_NAME, clusterConfig);

    Assert.assertTrue(_clusterVerifier.verifyByPolling());
  }

  private void removeOfflineOrDisabledOrSwapInInstances() {
    // Remove all instances that are not live, disabled, or in SWAP_IN state.
    for (int i = 0; i < _participants.size(); i++) {
      String participantName = _participantNames.get(i);
      InstanceConfig instanceConfig =
          _gSetupTool.getClusterManagementTool().getInstanceConfig(CLUSTER_NAME, participantName);
      if (!_participants.get(i).isConnected() || !instanceConfig.getInstanceEnabled()
          || instanceConfig.getInstanceOperation()
          .equals(InstanceConstants.InstanceOperation.SWAP_IN.name())) {
        if (_participants.get(i).isConnected()) {
          _participants.get(i).syncStop();
        }
        _gSetupTool.getClusterManagementTool().dropInstance(CLUSTER_NAME, instanceConfig);
        _participantNames.remove(i);
        _participants.remove(i);
        i--;
      }
    }

    Assert.assertTrue(_clusterVerifier.verifyByPolling());
  }

  @Test
  public void testEvacuate() throws Exception {
    System.out.println("START TestInstanceOperation.testEvacuate() at " + new Date(System.currentTimeMillis()));

    // Add semi-auto DBs
    String semiAutoDB = "SemiAutoTestDB_1";
    createDBInSemiAuto(_gSetupTool, CLUSTER_NAME, semiAutoDB,
        _participants.stream().map(ZKHelixManager::getInstanceName).collect(Collectors.toList()),
        BuiltInStateModelDefinitions.OnlineOffline.name(), 1, _participants.size());
    Assert.assertTrue(_clusterVerifier.verifyByPolling());

    // EV should contain all participants, check resources one by one
    Map<String, ExternalView> assignment = getEVs();
    for (String resource : _allDBs) {
      Assert.assertTrue(getParticipantsInEv(assignment.get(resource)).containsAll(_participantNames));
    }

    // evacuated instance
    String instanceToEvacuate = _participants.get(0).getInstanceName();
    _gSetupTool.getClusterManagementTool()
        .setInstanceOperation(CLUSTER_NAME, instanceToEvacuate, InstanceConstants.InstanceOperation.EVACUATE);

    Assert.assertTrue(_clusterVerifier.verifyByPolling());

    // New ev should contain all instances but the evacuated one
    assignment = getEVs();
    List<String> currentActiveInstances =
        _participantNames.stream().filter(n -> !n.equals(instanceToEvacuate)).collect(Collectors.toList());
    for (String resource : _allDBs) {
      validateAssignmentInEv(assignment.get(resource));
      Set<String> newPAssignedParticipants = getParticipantsInEv(assignment.get(resource));
      Assert.assertFalse(newPAssignedParticipants.contains(instanceToEvacuate));
      Assert.assertTrue(newPAssignedParticipants.containsAll(currentActiveInstances));
    }

    Assert.assertTrue(_admin.isEvacuateFinished(CLUSTER_NAME, instanceToEvacuate));
    Assert.assertTrue(_admin.isReadyForPreparingJoiningCluster(CLUSTER_NAME, instanceToEvacuate));

    // Drop semi-auto DBs
    _gSetupTool.dropResourceFromCluster(CLUSTER_NAME, semiAutoDB);
    Assert.assertTrue(_clusterVerifier.verifyByPolling());

    // Disable, stop, and drop the instance from the cluster.
    _gSetupTool.getClusterManagementTool().enableInstance(CLUSTER_NAME, instanceToEvacuate, false);
    _participants.get(0).syncStop();
    removeOfflineOrDisabledOrSwapInInstances();

    // Compare the current ev with the previous one, it should be exactly the same since the baseline should not change
    // after the instance is dropped.
    Assert.assertTrue(_clusterVerifier.verifyByPolling());
    Assert.assertEquals(getEVs(), assignment);
}

  @Test(dependsOnMethods = "testEvacuate")
  public void testRevertEvacuation() throws Exception {
    System.out.println("START TestInstanceOperation.testRevertEvacuation() at " + new Date(System.currentTimeMillis()));
    // revert an evacuate instance
    String instanceToEvacuate = _participants.get(0).getInstanceName();
    _gSetupTool.getClusterManagementTool()
        .setInstanceOperation(CLUSTER_NAME, instanceToEvacuate, null);

    Assert.assertTrue(_clusterVerifier.verifyByPolling());

    // EV should contain all participants, check resources one by one
    Map<String, ExternalView> assignment = getEVs();
    for (String resource : _allDBs) {
      Assert.assertTrue(getParticipantsInEv(assignment.get(resource)).containsAll(_participantNames));
      validateAssignmentInEv(assignment.get(resource));
    }
  }

  @Test(dependsOnMethods = "testRevertEvacuation")
  public void testAddingNodeWithEvacuationTag() throws Exception {
    System.out.println("START TestInstanceOperation.testAddingNodeWithEvacuationTag() at " + new Date(System.currentTimeMillis()));
    // first disable and instance, and wait for all replicas to be moved out
    String mockNewInstance = _participants.get(0).getInstanceName();
    _gSetupTool.getClusterManagementTool()
        .enableInstance(CLUSTER_NAME, mockNewInstance, false);
    Assert.assertTrue(_clusterVerifier.verifyByPolling());
    //ev should contain all instances but the disabled one
    Map<String, ExternalView> assignment = getEVs();
    List<String> currentActiveInstances =
        _participantNames.stream().filter(n -> !n.equals(mockNewInstance)).collect(Collectors.toList());
    for (String resource : _allDBs) {
      validateAssignmentInEv(assignment.get(resource), REPLICA-1);
      Set<String> newPAssignedParticipants = getParticipantsInEv(assignment.get(resource));
      Assert.assertFalse(newPAssignedParticipants.contains(mockNewInstance));
      Assert.assertTrue(newPAssignedParticipants.containsAll(currentActiveInstances));
    }

    // add evacuate tag and enable instance
    _gSetupTool.getClusterManagementTool()
        .setInstanceOperation(CLUSTER_NAME, mockNewInstance, InstanceConstants.InstanceOperation.EVACUATE);
    _gSetupTool.getClusterManagementTool()
        .enableInstance(CLUSTER_NAME, mockNewInstance, true);
    //ev should be the same
    assignment = getEVs();
    currentActiveInstances =
        _participantNames.stream().filter(n -> !n.equals(mockNewInstance)).collect(Collectors.toList());
    for (String resource : _allDBs) {
      validateAssignmentInEv(assignment.get(resource), REPLICA-1);
      Set<String> newPAssignedParticipants = getParticipantsInEv(assignment.get(resource));
      Assert.assertFalse(newPAssignedParticipants.contains(mockNewInstance));
      Assert.assertTrue(newPAssignedParticipants.containsAll(currentActiveInstances));
    }

    // now remove operation tag
    String instanceToEvacuate = _participants.get(0).getInstanceName();
    _gSetupTool.getClusterManagementTool()
        .setInstanceOperation(CLUSTER_NAME, instanceToEvacuate, null);

    Assert.assertTrue(_clusterVerifier.verifyByPolling());

    // EV should contain all participants, check resources one by one
    assignment = getEVs();
    for (String resource : _allDBs) {
      Assert.assertTrue(getParticipantsInEv(assignment.get(resource)).containsAll(_participantNames));
      validateAssignmentInEv(assignment.get(resource));
    }
  }

  @Test(expectedExceptions = HelixException.class, dependsOnMethods = "testAddingNodeWithEvacuationTag")
  public void testNodeSwapNoTopologySetup() throws Exception {
    System.out.println("START TestInstanceOperation.testNodeSwapNoTopologySetup() at " + new Date(
        System.currentTimeMillis()));
    removeOfflineOrDisabledOrSwapInInstances();

    // Set instance's InstanceOperation to SWAP_OUT
    String instanceToSwapOutName = _participants.get(0).getInstanceName();
    _gSetupTool.getClusterManagementTool().setInstanceOperation(CLUSTER_NAME, instanceToSwapOutName,
        InstanceConstants.InstanceOperation.SWAP_OUT);

    // Add instance with InstanceOperation set to SWAP_IN
    // There should be an error that the logicalId does not have SWAP_OUT instance because,
    // helix can't determine what topology key to use to get the logicalId if TOPOLOGY is not set.
    String instanceToSwapInName = PARTICIPANT_PREFIX + "_" + _nextStartPort;
    InstanceConfig instanceToSwapOutInstanceConfig = _gSetupTool.getClusterManagementTool()
        .getInstanceConfig(CLUSTER_NAME, instanceToSwapOutName);
    addParticipant(instanceToSwapInName, instanceToSwapOutInstanceConfig.getLogicalId(LOGICAL_ID),
        instanceToSwapOutInstanceConfig.getDomainAsMap().get(ZONE),
        InstanceConstants.InstanceOperation.SWAP_IN, true, -1);
  }

  @Test(expectedExceptions = HelixException.class, dependsOnMethods = "testNodeSwapNoTopologySetup")
  public void testAddingNodeWithSwapOutInstanceOperation() throws Exception {
    System.out.println(
        "START TestInstanceOperation.testAddingNodeWithSwapOutInstanceOperation() at " + new Date(
            System.currentTimeMillis()));

    enabledTopologyAwareRebalance();
    removeOfflineOrDisabledOrSwapInInstances();

    // Set instance's InstanceOperation to SWAP_OUT
    String instanceToSwapOutName = _participants.get(0).getInstanceName();
    InstanceConfig instanceToSwapOutInstanceConfig = _gSetupTool.getClusterManagementTool()
        .getInstanceConfig(CLUSTER_NAME, instanceToSwapOutName);
    _gSetupTool.getClusterManagementTool().setInstanceOperation(CLUSTER_NAME, instanceToSwapOutName,
        InstanceConstants.InstanceOperation.SWAP_OUT);

    // Add instance with InstanceOperation set to SWAP_IN
    String instanceToSwapInName = PARTICIPANT_PREFIX + "_" + _nextStartPort;
    addParticipant(instanceToSwapInName, instanceToSwapOutInstanceConfig.getLogicalId(LOGICAL_ID),
        instanceToSwapOutInstanceConfig.getDomainAsMap().get(ZONE),
        InstanceConstants.InstanceOperation.SWAP_OUT, true, -1);
  }

  @Test(expectedExceptions = HelixException.class, dependsOnMethods = "testAddingNodeWithSwapOutInstanceOperation")
  public void testAddingNodeWithSwapOutNodeInstanceOperationUnset() throws Exception {
    System.out.println(
        "START TestInstanceOperation.testAddingNodeWithSwapOutNodeInstanceOperationUnset() at "
            + new Date(System.currentTimeMillis()));

    removeOfflineOrDisabledOrSwapInInstances();

    // Set instance's InstanceOperation to null
    String instanceToSwapOutName = _participants.get(0).getInstanceName();
    InstanceConfig instanceToSwapOutInstanceConfig = _gSetupTool.getClusterManagementTool()
        .getInstanceConfig(CLUSTER_NAME, instanceToSwapOutName);
    _gSetupTool.getClusterManagementTool()
        .setInstanceOperation(CLUSTER_NAME, instanceToSwapOutName, null);

    // Add instance with InstanceOperation set to SWAP_IN
    String instanceToSwapInName = PARTICIPANT_PREFIX + "_" + _nextStartPort;
    addParticipant(instanceToSwapInName, instanceToSwapOutInstanceConfig.getLogicalId(LOGICAL_ID),
        instanceToSwapOutInstanceConfig.getDomainAsMap().get(ZONE),
        InstanceConstants.InstanceOperation.SWAP_IN, true, -1);
  }

  @Test(expectedExceptions = HelixException.class, dependsOnMethods = "testAddingNodeWithSwapOutNodeInstanceOperationUnset")
  public void testNodeSwapWithNoSwapOutNode() throws Exception {
    System.out.println("START TestInstanceOperation.testNodeSwapWithNoSwapOutNode() at " + new Date(
        System.currentTimeMillis()));

    removeOfflineOrDisabledOrSwapInInstances();

    // Add new instance with InstanceOperation set to SWAP_IN
    String instanceToSwapInName = PARTICIPANT_PREFIX + "_" + _nextStartPort;
    addParticipant(instanceToSwapInName, "1000", "zone_1000",
        InstanceConstants.InstanceOperation.SWAP_IN, true, -1);
  }

  @Test(dependsOnMethods = "testNodeSwapWithNoSwapOutNode")
  public void testNodeSwapSwapInNodeNoInstanceOperationEnabled() throws Exception {
    System.out.println(
        "START TestInstanceOperation.testNodeSwapSwapInNodeNoInstanceOperationEnabled() at "
            + new Date(System.currentTimeMillis()));

    removeOfflineOrDisabledOrSwapInInstances();

    // Set instance's InstanceOperation to SWAP_OUT
    String instanceToSwapOutName = _participants.get(0).getInstanceName();
    InstanceConfig instanceToSwapOutInstanceConfig = _gSetupTool.getClusterManagementTool()
        .getInstanceConfig(CLUSTER_NAME, instanceToSwapOutName);
    _gSetupTool.getClusterManagementTool().setInstanceOperation(CLUSTER_NAME, instanceToSwapOutName,
        InstanceConstants.InstanceOperation.SWAP_OUT);

    // Add instance with same logicalId with InstanceOperation unset
    // This should work because adding instance with InstanceOperation unset will automatically
    // set the InstanceOperation to SWAP_IN.
    String instanceToSwapInName = PARTICIPANT_PREFIX + "_" + _nextStartPort;
    addParticipant(instanceToSwapInName, instanceToSwapOutInstanceConfig.getLogicalId(LOGICAL_ID),
        instanceToSwapOutInstanceConfig.getDomainAsMap().get(ZONE), null, true, -1);

    Assert.assertTrue(_bestPossibleClusterVerifier.verifyByPolling());
    Assert.assertTrue(_gSetupTool.getClusterManagementTool()
        .completeSwapIfPossible(CLUSTER_NAME, instanceToSwapOutName, false));
    Assert.assertTrue(_clusterVerifier.verifyByPolling());
  }

  @Test(expectedExceptions = HelixException.class, dependsOnMethods = "testNodeSwapSwapInNodeNoInstanceOperationEnabled")
  public void testNodeSwapSwapInNodeWithAlreadySwappingPair() throws Exception {
    System.out.println(
        "START TestInstanceOperation.testNodeSwapSwapInNodeWithAlreadySwappingPair() at "
            + new Date(System.currentTimeMillis()));

    removeOfflineOrDisabledOrSwapInInstances();

    // Set instance's InstanceOperation to SWAP_OUT
    String instanceToSwapOutName = _participants.get(0).getInstanceName();
    InstanceConfig instanceToSwapOutInstanceConfig = _gSetupTool.getClusterManagementTool()
        .getInstanceConfig(CLUSTER_NAME, instanceToSwapOutName);
    _gSetupTool.getClusterManagementTool().setInstanceOperation(CLUSTER_NAME, instanceToSwapOutName,
        InstanceConstants.InstanceOperation.SWAP_OUT);

    // Add instance with InstanceOperation set to SWAP_IN
    String instanceToSwapInName = PARTICIPANT_PREFIX + "_" + _nextStartPort;
    addParticipant(instanceToSwapInName, instanceToSwapOutInstanceConfig.getLogicalId(LOGICAL_ID),
        instanceToSwapOutInstanceConfig.getDomainAsMap().get(ZONE),
        InstanceConstants.InstanceOperation.SWAP_IN, true, -1);

    // Add another instance with InstanceOperation set to SWAP_IN with same logicalId as previously
    // added SWAP_IN instance.
    String secondInstanceToSwapInName = PARTICIPANT_PREFIX + "_" + _nextStartPort;
    addParticipant(secondInstanceToSwapInName,
        instanceToSwapOutInstanceConfig.getLogicalId(LOGICAL_ID),
        instanceToSwapOutInstanceConfig.getDomainAsMap().get(ZONE),
        InstanceConstants.InstanceOperation.SWAP_IN, true, -1);
  }

  @Test(expectedExceptions = HelixException.class, dependsOnMethods = "testNodeSwapSwapInNodeWithAlreadySwappingPair")
  public void testNodeSwapWrongFaultZone() throws Exception {
    System.out.println("START TestInstanceOperation.testNodeSwapWrongFaultZone() at " + new Date(
        System.currentTimeMillis()));
    removeOfflineOrDisabledOrSwapInInstances();

    // Set instance's InstanceOperation to SWAP_OUT
    String instanceToSwapOutName = _participants.get(0).getInstanceName();
    _gSetupTool.getClusterManagementTool().setInstanceOperation(CLUSTER_NAME, instanceToSwapOutName,
        InstanceConstants.InstanceOperation.SWAP_OUT);

    // Add instance with InstanceOperation set to SWAP_IN
    // There should be an error because SWAP_IN instance must be in the same FAULT_ZONE as the SWAP_OUT instance.
    String instanceToSwapInName = PARTICIPANT_PREFIX + "_" + _nextStartPort;
    InstanceConfig instanceToSwapOutInstanceConfig = _gSetupTool.getClusterManagementTool()
        .getInstanceConfig(CLUSTER_NAME, instanceToSwapOutName);
    addParticipant(instanceToSwapInName, instanceToSwapOutInstanceConfig.getLogicalId(LOGICAL_ID),
        instanceToSwapOutInstanceConfig.getDomainAsMap().get(ZONE) + "1",
        InstanceConstants.InstanceOperation.SWAP_IN, true, -1);
  }

  @Test(expectedExceptions = HelixException.class, dependsOnMethods = "testNodeSwapWrongFaultZone")
  public void testNodeSwapWrongCapacity() throws Exception {
    System.out.println("START TestInstanceOperation.testNodeSwapWrongCapacity() at " + new Date(
        System.currentTimeMillis()));
    removeOfflineOrDisabledOrSwapInInstances();

    // Set instance's InstanceOperation to SWAP_OUT
    String instanceToSwapOutName = _participants.get(0).getInstanceName();
    _gSetupTool.getClusterManagementTool().setInstanceOperation(CLUSTER_NAME, instanceToSwapOutName,
        InstanceConstants.InstanceOperation.SWAP_OUT);

    // Add instance with InstanceOperation set to SWAP_IN
    // There should be an error because SWAP_IN instance must have same capacity as the SWAP_OUT node.
    String instanceToSwapInName = PARTICIPANT_PREFIX + "_" + _nextStartPort;
    InstanceConfig instanceToSwapOutInstanceConfig = _gSetupTool.getClusterManagementTool()
        .getInstanceConfig(CLUSTER_NAME, instanceToSwapOutName);
    addParticipant(instanceToSwapInName, instanceToSwapOutInstanceConfig.getLogicalId(LOGICAL_ID),
        instanceToSwapOutInstanceConfig.getDomainAsMap().get(ZONE),
        InstanceConstants.InstanceOperation.SWAP_IN, true, TEST_CAPACITY_VALUE - 10);
  }

  @Test(dependsOnMethods = "testNodeSwapWrongCapacity")
  public void testNodeSwap() throws Exception {
    System.out.println(
        "START TestInstanceOperation.testNodeSwap() at " + new Date(System.currentTimeMillis()));
    removeOfflineOrDisabledOrSwapInInstances();

    // Store original EV
    Map<String, ExternalView> originalEVs = getEVs();

    Map<String, String> swapOutInstancesToSwapInInstances = new HashMap<>();

    // Set instance's InstanceOperation to SWAP_OUT
    String instanceToSwapOutName = _participants.get(0).getInstanceName();
    InstanceConfig instanceToSwapOutInstanceConfig = _gSetupTool.getClusterManagementTool()
        .getInstanceConfig(CLUSTER_NAME, instanceToSwapOutName);
    _gSetupTool.getClusterManagementTool().setInstanceOperation(CLUSTER_NAME, instanceToSwapOutName,
        InstanceConstants.InstanceOperation.SWAP_OUT);

    // Validate that the assignment has not changed since setting the InstanceOperation to SWAP_OUT
    Assert.assertTrue(_clusterVerifier.verifyByPolling());
    validateEVsCorrect(getEVs(), originalEVs, swapOutInstancesToSwapInInstances,
        Collections.emptySet(), Collections.emptySet());

    // Add instance with InstanceOperation set to SWAP_IN
    String instanceToSwapInName = PARTICIPANT_PREFIX + "_" + _nextStartPort;
    swapOutInstancesToSwapInInstances.put(instanceToSwapOutName, instanceToSwapInName);
    addParticipant(instanceToSwapInName, instanceToSwapOutInstanceConfig.getLogicalId(LOGICAL_ID),
        instanceToSwapOutInstanceConfig.getDomainAsMap().get(ZONE),
        InstanceConstants.InstanceOperation.SWAP_IN, true, -1);

    // Validate that partitions on SWAP_OUT instance does not change after setting the InstanceOperation to SWAP_OUT
    // and adding the SWAP_IN instance to the cluster.
    // Check that the SWAP_IN instance has the same partitions as the SWAP_OUT instance
    // but none of them are in a top state.
    Assert.assertTrue(_bestPossibleClusterVerifier.verifyByPolling());
    validateEVsCorrect(getEVs(), originalEVs, swapOutInstancesToSwapInInstances,
        ImmutableSet.of(instanceToSwapInName), Collections.emptySet());

    // Assert canSwapBeCompleted is true
    Assert.assertTrue(_gSetupTool.getClusterManagementTool()
        .canCompleteSwap(CLUSTER_NAME, instanceToSwapOutName));

    // Validate that the SWAP_OUT instance is in routing tables and SWAP_IN is not.
    validateRoutingTablesInstance(getEVs(), instanceToSwapOutName, true);
    validateRoutingTablesInstance(getEVs(), instanceToSwapInName, false);

    // Assert completeSwapIfPossible is true
    Assert.assertTrue(_gSetupTool.getClusterManagementTool()
        .completeSwapIfPossible(CLUSTER_NAME, instanceToSwapOutName, false));

    Assert.assertTrue(_clusterVerifier.verifyByPolling());

    // Validate that the SWAP_IN instance is now in the routing tables.
    validateRoutingTablesInstance(getEVs(), instanceToSwapInName, true);


    // Assert that SWAP_OUT instance is disabled and has no partitions assigned to it.
    Assert.assertFalse(_gSetupTool.getClusterManagementTool()
        .getInstanceConfig(CLUSTER_NAME, instanceToSwapOutName).getInstanceEnabled());

    // Validate that the SWAP_IN instance has the same partitions the SWAP_OUT instance had before
    // swap was completed.
    verifier(() -> (validateEVsCorrect(getEVs(), originalEVs, swapOutInstancesToSwapInInstances,
        Collections.emptySet(), ImmutableSet.of(instanceToSwapInName))), TIMEOUT);
  }

  @Test(dependsOnMethods = "testNodeSwap")
  public void testNodeSwapDisableAndReenable() throws Exception {
    System.out.println(
        "START TestInstanceOperation.testNodeSwap() at " + new Date(System.currentTimeMillis()));
    removeOfflineOrDisabledOrSwapInInstances();

    // Store original EV
    Map<String, ExternalView> originalEVs = getEVs();

    Map<String, String> swapOutInstancesToSwapInInstances = new HashMap<>();

    // Set instance's InstanceOperation to SWAP_OUT
    String instanceToSwapOutName = _participants.get(0).getInstanceName();
    InstanceConfig instanceToSwapOutInstanceConfig = _gSetupTool.getClusterManagementTool()
        .getInstanceConfig(CLUSTER_NAME, instanceToSwapOutName);
    _gSetupTool.getClusterManagementTool().setInstanceOperation(CLUSTER_NAME, instanceToSwapOutName,
        InstanceConstants.InstanceOperation.SWAP_OUT);

    // Validate that the assignment has not changed since setting the InstanceOperation to SWAP_OUT
    Assert.assertTrue(_clusterVerifier.verifyByPolling());
    validateEVsCorrect(getEVs(), originalEVs, swapOutInstancesToSwapInInstances,
        Collections.emptySet(), Collections.emptySet());

    // Add instance with InstanceOperation set to SWAP_IN
    String instanceToSwapInName = PARTICIPANT_PREFIX + "_" + _nextStartPort;
    swapOutInstancesToSwapInInstances.put(instanceToSwapOutName, instanceToSwapInName);
    addParticipant(instanceToSwapInName, instanceToSwapOutInstanceConfig.getLogicalId(LOGICAL_ID),
        instanceToSwapOutInstanceConfig.getDomainAsMap().get(ZONE),
        InstanceConstants.InstanceOperation.SWAP_IN, true, -1);

    // Validate that partitions on SWAP_OUT instance does not change after setting the InstanceOperation to SWAP_OUT
    // and adding the SWAP_IN instance to the cluster.
    // Check that the SWAP_IN instance has the same partitions as the SWAP_OUT instance
    // but none of them are in a top state.
    Assert.assertTrue(_bestPossibleClusterVerifier.verifyByPolling());
    validateEVsCorrect(getEVs(), originalEVs, swapOutInstancesToSwapInInstances,
        ImmutableSet.of(instanceToSwapInName), Collections.emptySet());

    // Assert canSwapBeCompleted is true
    Assert.assertTrue(_gSetupTool.getClusterManagementTool()
        .canCompleteSwap(CLUSTER_NAME, instanceToSwapOutName));

    // Disable the SWAP_IN instance
    _gSetupTool.getClusterManagementTool()
        .enableInstance(CLUSTER_NAME, instanceToSwapInName, false);

    // Check that the SWAP_IN instance's replicas match the SWAP_OUT instance's replicas
    // but all of them are OFFLINE
    Assert.assertTrue(_bestPossibleClusterVerifier.verifyByPolling());
    Map<String, Map<String, String>> resourcePartitionStateOnSwapOutInstance =
        getResourcePartitionStateOnInstance(getEVs(), instanceToSwapOutName);
    Map<String, Map<String, String>> resourcePartitionStateOnSwapInInstance =
        getResourcePartitionStateOnInstance(getEVs(), instanceToSwapInName);
    Assert.assertEquals(
        resourcePartitionStateOnSwapInInstance.values().stream().flatMap(p -> p.keySet().stream())
            .collect(Collectors.toSet()),
        resourcePartitionStateOnSwapOutInstance.values().stream().flatMap(p -> p.keySet().stream())
            .collect(Collectors.toSet()));
    Set<String> swapInInstancePartitionStates =
        resourcePartitionStateOnSwapInInstance.values().stream().flatMap(e -> e.values().stream())
            .collect(Collectors.toSet());
    Assert.assertEquals(swapInInstancePartitionStates.size(), 1);
    Assert.assertTrue(swapInInstancePartitionStates.contains("OFFLINE"));

    // Re-enable the SWAP_IN instance
    _gSetupTool.getClusterManagementTool().enableInstance(CLUSTER_NAME, instanceToSwapInName, true);
    Assert.assertTrue(_bestPossibleClusterVerifier.verifyByPolling());

    // Validate that the SWAP_OUT instance is in routing tables and SWAP_IN is not.
    validateRoutingTablesInstance(getEVs(), instanceToSwapOutName, true);
    validateRoutingTablesInstance(getEVs(), instanceToSwapInName, false);

    // Assert completeSwapIfPossible is true
    Assert.assertTrue(_gSetupTool.getClusterManagementTool()
        .completeSwapIfPossible(CLUSTER_NAME, instanceToSwapOutName, false));

    Assert.assertTrue(_clusterVerifier.verifyByPolling());

    // Validate that the SWAP_IN instance is now in the routing tables.
    validateRoutingTablesInstance(getEVs(), instanceToSwapInName, true);

    // Assert that SWAP_OUT instance is disabled and has no partitions assigned to it.
    Assert.assertFalse(_gSetupTool.getClusterManagementTool()
        .getInstanceConfig(CLUSTER_NAME, instanceToSwapOutName).getInstanceEnabled());

    // Validate that the SWAP_IN instance has the same partitions the SWAP_OUT instance had before
    // swap was completed.
    verifier(() -> (validateEVsCorrect(getEVs(), originalEVs, swapOutInstancesToSwapInInstances,
        Collections.emptySet(), ImmutableSet.of(instanceToSwapInName))), TIMEOUT);
  }

  @Test(dependsOnMethods = "testNodeSwapDisableAndReenable")
  public void testNodeSwapSwapInNodeNoInstanceOperationDisabled() throws Exception {
    System.out.println(
        "START TestInstanceOperation.testNodeSwapSwapInNodeNoInstanceOperationDisabled() at "
            + new Date(System.currentTimeMillis()));

    removeOfflineOrDisabledOrSwapInInstances();

    // Store original EVs
    Map<String, ExternalView> originalEVs = getEVs();

    Map<String, String> swapOutInstancesToSwapInInstances = new HashMap<>();

    // Set instance's InstanceOperation to SWAP_OUT
    String instanceToSwapOutName = _participants.get(0).getInstanceName();
    InstanceConfig instanceToSwapOutInstanceConfig = _gSetupTool.getClusterManagementTool()
        .getInstanceConfig(CLUSTER_NAME, instanceToSwapOutName);
    _gSetupTool.getClusterManagementTool().setInstanceOperation(CLUSTER_NAME, instanceToSwapOutName,
        InstanceConstants.InstanceOperation.SWAP_OUT);

    // Validate that the assignment has not changed since setting the InstanceOperation to SWAP_OUT
    Assert.assertTrue(_clusterVerifier.verifyByPolling());
    validateEVsCorrect(getEVs(), originalEVs, swapOutInstancesToSwapInInstances,
        Collections.emptySet(), Collections.emptySet());

    // Add instance with InstanceOperation unset, should automatically be set to SWAP_IN
    String instanceToSwapInName = PARTICIPANT_PREFIX + "_" + _nextStartPort;
    swapOutInstancesToSwapInInstances.put(instanceToSwapOutName, instanceToSwapInName);
    addParticipant(instanceToSwapInName, instanceToSwapOutInstanceConfig.getLogicalId(LOGICAL_ID),
        instanceToSwapOutInstanceConfig.getDomainAsMap().get(ZONE), null, false, -1);

    Assert.assertTrue(_clusterVerifier.verifyByPolling());
    validateEVsCorrect(getEVs(), originalEVs, swapOutInstancesToSwapInInstances,
        Collections.emptySet(), Collections.emptySet());

    // Enable the SWAP_IN instance, so it can start being assigned replicas
    _gSetupTool.getClusterManagementTool().enableInstance(CLUSTER_NAME, instanceToSwapInName, true);

    // Validate that partitions on SWAP_OUT instance does not change after setting the InstanceOperation to SWAP_OUT
    // and adding the SWAP_IN instance to the cluster.
    // Check that the SWAP_IN instance has the same partitions as the SWAP_OUT instance
    // but none of them are in a top state.
    Assert.assertTrue(_bestPossibleClusterVerifier.verifyByPolling());
    validateEVsCorrect(getEVs(), originalEVs, swapOutInstancesToSwapInInstances,
        ImmutableSet.of(instanceToSwapInName), Collections.emptySet());

    // Validate that the SWAP_OUT instance is in routing tables and SWAP_IN is not.
    validateRoutingTablesInstance(getEVs(), instanceToSwapOutName, true);
    validateRoutingTablesInstance(getEVs(), instanceToSwapInName, false);

    // Assert canSwapBeCompleted is true
    Assert.assertTrue(_gSetupTool.getClusterManagementTool()
        .canCompleteSwap(CLUSTER_NAME, instanceToSwapOutName));
    // Assert completeSwapIfPossible is true
    Assert.assertTrue(_gSetupTool.getClusterManagementTool()
        .completeSwapIfPossible(CLUSTER_NAME, instanceToSwapOutName, false));

    Assert.assertTrue(_clusterVerifier.verifyByPolling());

    // Assert that SWAP_OUT instance is disabled and has no partitions assigned to it.
    Assert.assertFalse(_gSetupTool.getClusterManagementTool()
        .getInstanceConfig(CLUSTER_NAME, instanceToSwapOutName).getInstanceEnabled());

    // Validate that the SWAP_IN instance has the same partitions the SWAP_OUT instance had before
    // swap was completed.
    verifier(() -> (validateEVsCorrect(getEVs(), originalEVs, swapOutInstancesToSwapInInstances,
        Collections.emptySet(), ImmutableSet.of(instanceToSwapInName))), TIMEOUT);
  }

  @Test(dependsOnMethods = "testNodeSwapSwapInNodeNoInstanceOperationDisabled")
  public void testNodeSwapCancelSwapWhenReadyToComplete() throws Exception {
    System.out.println(
        "START TestInstanceOperation.testNodeSwapCancelSwapWhenReadyToComplete() at " + new Date(
            System.currentTimeMillis()));

    removeOfflineOrDisabledOrSwapInInstances();

    // Store original EVs
    Map<String, ExternalView> originalEVs = getEVs();

    Map<String, String> swapOutInstancesToSwapInInstances = new HashMap<>();

    // Set instance's InstanceOperation to SWAP_OUT
    String instanceToSwapOutName = _participants.get(0).getInstanceName();
    InstanceConfig instanceToSwapOutInstanceConfig = _gSetupTool.getClusterManagementTool()
        .getInstanceConfig(CLUSTER_NAME, instanceToSwapOutName);
    _gSetupTool.getClusterManagementTool().setInstanceOperation(CLUSTER_NAME, instanceToSwapOutName,
        InstanceConstants.InstanceOperation.SWAP_OUT);

    // Validate that the assignment has not changed since setting the InstanceOperation to SWAP_OUT
    Assert.assertTrue(_clusterVerifier.verifyByPolling());
    validateEVsCorrect(getEVs(), originalEVs, swapOutInstancesToSwapInInstances,
        Collections.emptySet(), Collections.emptySet());

    // Add instance with InstanceOperation set to SWAP_IN
    String instanceToSwapInName = PARTICIPANT_PREFIX + "_" + _nextStartPort;
    swapOutInstancesToSwapInInstances.put(instanceToSwapOutName, instanceToSwapInName);
    addParticipant(instanceToSwapInName, instanceToSwapOutInstanceConfig.getLogicalId(LOGICAL_ID),
        instanceToSwapOutInstanceConfig.getDomainAsMap().get(ZONE),
        InstanceConstants.InstanceOperation.SWAP_IN, true, -1);

    // Validate that partitions on SWAP_OUT instance does not change after setting the InstanceOperation to SWAP_OUT
    // and adding the SWAP_IN instance to the cluster.
    // Check that the SWAP_IN instance has the same partitions as the SWAP_OUT instance
    // but none of them are in a top state.
    Assert.assertTrue(_bestPossibleClusterVerifier.verifyByPolling());
    validateEVsCorrect(getEVs(), originalEVs, swapOutInstancesToSwapInInstances,
        ImmutableSet.of(instanceToSwapInName), Collections.emptySet());

    // Validate that the SWAP_OUT instance is in routing tables and SWAP_IN is not.
    validateRoutingTablesInstance(getEVs(), instanceToSwapOutName, true);
    validateRoutingTablesInstance(getEVs(), instanceToSwapInName, false);

    // Assert canSwapBeCompleted is true
    Assert.assertTrue(_gSetupTool.getClusterManagementTool()
        .canCompleteSwap(CLUSTER_NAME, instanceToSwapOutName));

    // Cancel SWAP by disabling the SWAP_IN instance and remove SWAP_OUT InstanceOperation from SWAP_OUT instance.
    _gSetupTool.getClusterManagementTool()
        .enableInstance(CLUSTER_NAME, instanceToSwapInName, false);
    // Stop the participant
    _participants.get(_participants.size() - 1).syncStop();

    // Wait for cluster to converge.
    Assert.assertTrue(_clusterVerifier.verifyByPolling());

    // Validate that the SWAP_OUT instance is in routing tables and SWAP_IN is not.
    validateRoutingTablesInstance(getEVs(), instanceToSwapOutName, true);
    validateRoutingTablesInstance(getEVs(), instanceToSwapInName, false);

    // Validate there are no partitions on the SWAP_IN instance.
    Assert.assertEquals(getPartitionsAndStatesOnInstance(getEVs(), instanceToSwapInName).size(), 0);

    // Validate that the SWAP_OUT instance has the same partitions as it had before.
    validateEVsCorrect(getEVs(), originalEVs, swapOutInstancesToSwapInInstances,
        Collections.emptySet(), Collections.emptySet());

    _gSetupTool.getClusterManagementTool()
        .setInstanceOperation(CLUSTER_NAME, instanceToSwapOutName, null);

    Assert.assertTrue(_clusterVerifier.verifyByPolling());

    // Validate that the SWAP_OUT instance has the same partitions as it had before.
    verifier(() -> (validateEVsCorrect(getEVs(), originalEVs, swapOutInstancesToSwapInInstances,
        Collections.emptySet(), Collections.emptySet())), TIMEOUT);
  }

  @Test(dependsOnMethods = "testNodeSwapCancelSwapWhenReadyToComplete")
  public void testNodeSwapAfterEMM() throws Exception {
    System.out.println("START TestInstanceOperation.testNodeSwapAfterEMM() at " + new Date(
        System.currentTimeMillis()));

    removeOfflineOrDisabledOrSwapInInstances();

    // Store original EVs
    Map<String, ExternalView> originalEVs = getEVs();

    Map<String, String> swapOutInstancesToSwapInInstances = new HashMap<>();

    // Put the cluster in maintenance mode.
    _gSetupTool.getClusterManagementTool()
        .manuallyEnableMaintenanceMode(CLUSTER_NAME, true, null, null);

    // Set instance's InstanceOperation to SWAP_OUT
    String instanceToSwapOutName = _participants.get(0).getInstanceName();
    InstanceConfig instanceToSwapOutInstanceConfig = _gSetupTool.getClusterManagementTool()
        .getInstanceConfig(CLUSTER_NAME, instanceToSwapOutName);
    _gSetupTool.getClusterManagementTool().setInstanceOperation(CLUSTER_NAME, instanceToSwapOutName,
        InstanceConstants.InstanceOperation.SWAP_OUT);

    // Validate that the assignment has not changed since setting the InstanceOperation to SWAP_OUT
    Assert.assertTrue(_clusterVerifier.verifyByPolling());
    validateEVsCorrect(getEVs(), originalEVs, swapOutInstancesToSwapInInstances,
        Collections.emptySet(), Collections.emptySet());

    // Add instance with InstanceOperation set to SWAP_IN
    String instanceToSwapInName = PARTICIPANT_PREFIX + "_" + _nextStartPort;
    swapOutInstancesToSwapInInstances.put(instanceToSwapOutName, instanceToSwapInName);
    addParticipant(instanceToSwapInName, instanceToSwapOutInstanceConfig.getLogicalId(LOGICAL_ID),
        instanceToSwapOutInstanceConfig.getDomainAsMap().get(ZONE),
        InstanceConstants.InstanceOperation.SWAP_IN, true, -1);

    // Validate that the assignment has not changed since adding the SWAP_IN node.
    // During MM, the cluster should not compute new assignment.
    Assert.assertTrue(_bestPossibleClusterVerifier.verifyByPolling());
    validateEVsCorrect(getEVs(), originalEVs, swapOutInstancesToSwapInInstances,
        Collections.emptySet(), Collections.emptySet());

    // Remove the cluster from maintenance mode.
    // Now swapping will begin
    _gSetupTool.getClusterManagementTool()
        .manuallyEnableMaintenanceMode(CLUSTER_NAME, false, null, null);

    // Validate that partitions on SWAP_OUT instance does not change after exiting MM
    // Check that the SWAP_IN instance has the same partitions as the SWAP_OUT instance
    // but none of them are in a top state.
    Assert.assertTrue(_bestPossibleClusterVerifier.verifyByPolling());
    validateEVsCorrect(getEVs(), originalEVs, swapOutInstancesToSwapInInstances,
        ImmutableSet.of(instanceToSwapInName), Collections.emptySet());

    // Validate that the SWAP_OUT instance is in routing tables and SWAP_IN is not.
    validateRoutingTablesInstance(getEVs(), instanceToSwapOutName, true);
    validateRoutingTablesInstance(getEVs(), instanceToSwapInName, false);

    // Assert canSwapBeCompleted is true
    Assert.assertTrue(_gSetupTool.getClusterManagementTool()
        .canCompleteSwap(CLUSTER_NAME, instanceToSwapOutName));
    // Assert completeSwapIfPossible is true
    Assert.assertTrue(_gSetupTool.getClusterManagementTool()
        .completeSwapIfPossible(CLUSTER_NAME, instanceToSwapOutName, false));

    Assert.assertTrue(_clusterVerifier.verifyByPolling());

    // Validate that the SWAP_IN instance is now in the routing tables.
    validateRoutingTablesInstance(getEVs(), instanceToSwapInName, true);

    // Assert that SWAP_OUT instance is disabled and has no partitions assigned to it.
    Assert.assertFalse(_gSetupTool.getClusterManagementTool()
        .getInstanceConfig(CLUSTER_NAME, instanceToSwapOutName).getInstanceEnabled());

    // Validate that the SWAP_IN instance has the same partitions the SWAP_OUT instance had before
    // swap was completed.
    verifier(() -> (validateEVsCorrect(getEVs(), originalEVs, swapOutInstancesToSwapInInstances,
        Collections.emptySet(), ImmutableSet.of(instanceToSwapInName))), TIMEOUT);
  }

  @Test(dependsOnMethods = "testNodeSwapAfterEMM")
  public void testNodeSwapWithSwapOutInstanceDisabled() throws Exception {
    System.out.println(
        "START TestInstanceOperation.testNodeSwapWithSwapOutInstanceDisabled() at " + new Date(
            System.currentTimeMillis()));

    removeOfflineOrDisabledOrSwapInInstances();

    // Store original EVs
    Map<String, ExternalView> originalEVs = getEVs();

    // Set instance's InstanceOperation to SWAP_OUT
    String instanceToSwapOutName = _participants.get(0).getInstanceName();
    InstanceConfig instanceToSwapOutInstanceConfig = _gSetupTool.getClusterManagementTool()
        .getInstanceConfig(CLUSTER_NAME, instanceToSwapOutName);
    _gSetupTool.getClusterManagementTool().setInstanceOperation(CLUSTER_NAME, instanceToSwapOutName,
        InstanceConstants.InstanceOperation.SWAP_OUT);

    Set<String> swapOutInstanceOriginalPartitions =
        getPartitionsAndStatesOnInstance(originalEVs, instanceToSwapOutName).keySet();

    // Disable the SWAP_OUT instance.
    _gSetupTool.getClusterManagementTool()
        .enableInstance(CLUSTER_NAME, instanceToSwapOutName, false);

    Assert.assertTrue(_clusterVerifier.verifyByPolling());

    // Validate that the SWAP_OUT instance has all partitions in OFFLINE state
    Set<String> swapOutInstanceOfflineStates =
        new HashSet<>(getPartitionsAndStatesOnInstance(getEVs(), instanceToSwapOutName).values());
    Assert.assertEquals(swapOutInstanceOfflineStates.size(), 1);
    Assert.assertTrue(swapOutInstanceOfflineStates.contains("OFFLINE"));

    // Add instance with InstanceOperation set to SWAP_IN
    String instanceToSwapInName = PARTICIPANT_PREFIX + "_" + _nextStartPort;
    addParticipant(instanceToSwapInName, instanceToSwapOutInstanceConfig.getLogicalId(LOGICAL_ID),
        instanceToSwapOutInstanceConfig.getDomainAsMap().get(ZONE),
        InstanceConstants.InstanceOperation.SWAP_IN, true, -1);

    Assert.assertTrue(_bestPossibleClusterVerifier.verifyByPolling());

    // Validate that the SWAP_IN instance has the same partitions in secondTopState as the SWAP_OUT instance
    // did before being disabled.
    Map<String, String> swapInInstancePartitionsAndStates =
        getPartitionsAndStatesOnInstance(getEVs(), instanceToSwapInName);
    Assert.assertTrue(
        swapInInstancePartitionsAndStates.keySet().containsAll(swapOutInstanceOriginalPartitions));
    Set<String> swapInInstanceStates = new HashSet<>(swapInInstancePartitionsAndStates.values());
    swapInInstanceStates.removeAll(SECONDARY_STATE_SET);
    Assert.assertEquals(swapInInstanceStates.size(), 0);

    // Assert canSwapBeCompleted is false because SWAP_OUT instance is disabled.
    Assert.assertTrue(_gSetupTool.getClusterManagementTool()
        .canCompleteSwap(CLUSTER_NAME, instanceToSwapOutName));

    // Assert completeSwapIfPossible is true
    Assert.assertTrue(_gSetupTool.getClusterManagementTool()
        .completeSwapIfPossible(CLUSTER_NAME, instanceToSwapOutName, false));

    Assert.assertTrue(_clusterVerifier.verifyByPolling());

    // Assert that SWAP_OUT instance is disabled and has no partitions assigned to it.
    Assert.assertFalse(_gSetupTool.getClusterManagementTool()
        .getInstanceConfig(CLUSTER_NAME, instanceToSwapOutName).getInstanceEnabled());

    verifier(
        () -> (getPartitionsAndStatesOnInstance(getEVs(), instanceToSwapOutName).isEmpty()),
        TIMEOUT);
  }

  @Test(dependsOnMethods = "testNodeSwapWithSwapOutInstanceDisabled")
  public void testNodeSwapWithSwapOutInstanceOffline() throws Exception {
    System.out.println(
        "START TestInstanceOperation.testNodeSwapWithSwapOutInstanceOffline() at " + new Date(
            System.currentTimeMillis()));

    removeOfflineOrDisabledOrSwapInInstances();

    // Store original EV
    Map<String, ExternalView> originalEVs = getEVs();

    Map<String, String> swapOutInstancesToSwapInInstances = new HashMap<>();

    // Set instance's InstanceOperation to SWAP_OUT
    String instanceToSwapOutName = _participants.get(0).getInstanceName();
    InstanceConfig instanceToSwapOutInstanceConfig = _gSetupTool.getClusterManagementTool()
        .getInstanceConfig(CLUSTER_NAME, instanceToSwapOutName);
    _gSetupTool.getClusterManagementTool().setInstanceOperation(CLUSTER_NAME, instanceToSwapOutName,
        InstanceConstants.InstanceOperation.SWAP_OUT);

    Assert.assertTrue(_clusterVerifier.verifyByPolling());

    // Add instance with InstanceOperation set to SWAP_IN
    String instanceToSwapInName = PARTICIPANT_PREFIX + "_" + _nextStartPort;
    swapOutInstancesToSwapInInstances.put(instanceToSwapOutName, instanceToSwapInName);
    addParticipant(instanceToSwapInName, instanceToSwapOutInstanceConfig.getLogicalId(LOGICAL_ID),
        instanceToSwapOutInstanceConfig.getDomainAsMap().get(ZONE),
        InstanceConstants.InstanceOperation.SWAP_IN, true, -1);

    // Kill the participant
    _participants.get(0).syncStop();

    Assert.assertTrue(_bestPossibleClusterVerifier.verifyByPolling());

    // Assert canSwapBeCompleted is true
    Assert.assertTrue(_gSetupTool.getClusterManagementTool()
        .canCompleteSwap(CLUSTER_NAME, instanceToSwapOutName));

    // Validate that the SWAP_OUT instance is in routing tables and SWAP_IN is not.
    validateRoutingTablesInstance(getEVs(), instanceToSwapInName, false);

    // Assert completeSwapIfPossible is true
    Assert.assertTrue(_gSetupTool.getClusterManagementTool()
        .completeSwapIfPossible(CLUSTER_NAME, instanceToSwapOutName, false));

    Assert.assertTrue(_clusterVerifier.verifyByPolling());

    // Validate that the SWAP_IN instance is now in the routing tables.
    validateRoutingTablesInstance(getEVs(), instanceToSwapInName, true);

    // Assert that SWAP_OUT instance is disabled and has no partitions assigned to it.
    Assert.assertFalse(_gSetupTool.getClusterManagementTool()
        .getInstanceConfig(CLUSTER_NAME, instanceToSwapOutName).getInstanceEnabled());

    // Validate that the SWAP_IN instance has the same partitions the SWAP_OUT instance had before
    // swap was completed.
    verifier(() -> (validateEVsCorrect(getEVs(), originalEVs, swapOutInstancesToSwapInInstances,
        Collections.emptySet(), Set.of(instanceToSwapInName))), TIMEOUT);
  }

  @Test(dependsOnMethods = "testNodeSwapWithSwapOutInstanceOffline")
  public void testSwapEvacuateAdd() throws Exception {
    System.out.println("START TestInstanceOperation.testSwapEvacuateAdd() at " + new Date(
        System.currentTimeMillis()));
    removeOfflineOrDisabledOrSwapInInstances();

    // Store original EV
    Map<String, ExternalView> originalEVs = getEVs();

    Map<String, String> swapOutInstancesToSwapInInstances = new HashMap<>();

    // Enter maintenance mode
    _gSetupTool.getClusterManagementTool()
        .manuallyEnableMaintenanceMode(CLUSTER_NAME, true, null, null);

    // Set instance's InstanceOperation to EVACUATE
    String instanceToSwapOutName = _participants.get(0).getInstanceName();
    InstanceConfig instanceToSwapOutInstanceConfig = _gSetupTool.getClusterManagementTool()
        .getInstanceConfig(CLUSTER_NAME, instanceToSwapOutName);
    _gSetupTool.getClusterManagementTool().setInstanceOperation(CLUSTER_NAME, instanceToSwapOutName,
        InstanceConstants.InstanceOperation.EVACUATE);

    // Validate that the assignment has not changed since setting the InstanceOperation to EVACUATE
    Assert.assertTrue(_bestPossibleClusterVerifier.verifyByPolling());
    validateEVsCorrect(getEVs(), originalEVs, swapOutInstancesToSwapInInstances,
        Collections.emptySet(), Collections.emptySet());

    // Add instance with InstanceOperation set to SWAP_IN
    String instanceToSwapInName = PARTICIPANT_PREFIX + "_" + _nextStartPort;
    swapOutInstancesToSwapInInstances.put(instanceToSwapOutName, instanceToSwapInName);
    addParticipant(instanceToSwapInName, instanceToSwapOutInstanceConfig.getLogicalId(LOGICAL_ID),
        instanceToSwapOutInstanceConfig.getDomainAsMap().get(ZONE), null, true, -1);

    // Exit maintenance mode
    _gSetupTool.getClusterManagementTool()
        .manuallyEnableMaintenanceMode(CLUSTER_NAME, false, null, null);

    Assert.assertTrue(_bestPossibleClusterVerifier.verifyByPolling());

    // Validate that the SWAP_IN instance has the same partitions the SWAP_OUT instance had.
    verifier(() -> (validateEVsCorrect(getEVs(), originalEVs, swapOutInstancesToSwapInInstances,
        Collections.emptySet(), Set.of(instanceToSwapInName))), TIMEOUT);

    // Assert isEvacuateFinished is true
    Assert.assertTrue(_gSetupTool.getClusterManagementTool()
        .isEvacuateFinished(CLUSTER_NAME, instanceToSwapOutName));

    // Disable the EVACUATE instance
    _gSetupTool.getClusterManagementTool()
        .enableInstance(CLUSTER_NAME, instanceToSwapOutName, false);

    Assert.assertTrue(_clusterVerifier.verifyByPolling());

    // Validate that dropping the instance has not changed the assignment
    verifier(() -> (validateEVsCorrect(getEVs(), originalEVs, swapOutInstancesToSwapInInstances,
        Collections.emptySet(), Set.of(instanceToSwapInName))), TIMEOUT);
  }

  @Test(expectedExceptions = HelixException.class, dependsOnMethods = "testNodeSwapWithSwapOutInstanceOffline")
  public void testNodeSwapAddSwapInFirstEnabledBeforeSwapOutSet() {
    System.out.println(
        "START TestInstanceOperation.testNodeSwapAddSwapInFirstEnabledBeforeSwapOutSet() at "
            + new Date(System.currentTimeMillis()));
    removeOfflineOrDisabledOrSwapInInstances();

    // Get the SWAP_OUT instance.
    String instanceToSwapOutName = _participants.get(0).getInstanceName();
    InstanceConfig instanceToSwapOutInstanceConfig = _gSetupTool.getClusterManagementTool()
        .getInstanceConfig(CLUSTER_NAME, instanceToSwapOutName);

    // Add instance with InstanceOperation set to SWAP_IN enabled before setting SWAP_OUT instance.
    String instanceToSwapInName = PARTICIPANT_PREFIX + "_" + _nextStartPort;
    addParticipant(instanceToSwapInName, instanceToSwapOutInstanceConfig.getLogicalId(LOGICAL_ID),
        instanceToSwapOutInstanceConfig.getDomainAsMap().get(ZONE), null, true, -1);
  }

  @Test(expectedExceptions = HelixException.class, dependsOnMethods = "testNodeSwapAddSwapInFirstEnabledBeforeSwapOutSet")
  public void testNodeSwapAddSwapInFirstEnableBeforeSwapOutSet() {
    System.out.println(
        "START TestInstanceOperation.testNodeSwapAddSwapInFirstEnableBeforeSwapOutSet() at "
            + new Date(System.currentTimeMillis()));
    removeOfflineOrDisabledOrSwapInInstances();

    // Get the SWAP_OUT instance.
    String instanceToSwapOutName = _participants.get(0).getInstanceName();
    InstanceConfig instanceToSwapOutInstanceConfig = _gSetupTool.getClusterManagementTool()
        .getInstanceConfig(CLUSTER_NAME, instanceToSwapOutName);

    // Add instance with InstanceOperation set to SWAP_IN
    String instanceToSwapInName = PARTICIPANT_PREFIX + "_" + _nextStartPort;
    addParticipant(instanceToSwapInName, instanceToSwapOutInstanceConfig.getLogicalId(LOGICAL_ID),
        instanceToSwapOutInstanceConfig.getDomainAsMap().get(ZONE), null, false, -1);

    Assert.assertTrue(_bestPossibleClusterVerifier.verifyByPolling());

    // Enable the SWAP_IN instance before we have set the SWAP_OUT instance.
    _gSetupTool.getClusterManagementTool().enableInstance(CLUSTER_NAME, instanceToSwapInName, true);
  }

  @Test(expectedExceptions = HelixException.class, dependsOnMethods = "testNodeSwapAddSwapInFirstEnableBeforeSwapOutSet")
  public void testUnsetInstanceOperationOnSwapInWhenAlreadyUnsetOnSwapOut() {
    System.out.println(
        "START TestInstanceOperation.testUnsetInstanceOperationOnSwapInWhenAlreadyUnsetOnSwapOut() at "
            + new Date(System.currentTimeMillis()));
    removeOfflineOrDisabledOrSwapInInstances();

    // Get the SWAP_OUT instance.
    String instanceToSwapOutName = _participants.get(0).getInstanceName();
    InstanceConfig instanceToSwapOutInstanceConfig = _gSetupTool.getClusterManagementTool()
        .getInstanceConfig(CLUSTER_NAME, instanceToSwapOutName);

    // Add instance with InstanceOperation set to SWAP_IN
    String instanceToSwapInName = PARTICIPANT_PREFIX + "_" + _nextStartPort;
    addParticipant(instanceToSwapInName, instanceToSwapOutInstanceConfig.getLogicalId(LOGICAL_ID),
        instanceToSwapOutInstanceConfig.getDomainAsMap().get(ZONE), null, false, -1);

    Assert.assertTrue(_bestPossibleClusterVerifier.verifyByPolling());

    // Try to remove the InstanceOperation from the SWAP_IN instance before the SWAP_OUT instance is set.
    // This should throw exception because we cannot ever have two instances with the same logicalId and both have InstanceOperation
    // unset.
    _gSetupTool.getClusterManagementTool()
        .setInstanceOperation(CLUSTER_NAME, instanceToSwapInName, null);
  }

  @Test(expectedExceptions = HelixException.class, dependsOnMethods = "testUnsetInstanceOperationOnSwapInWhenAlreadyUnsetOnSwapOut")
  public void testNodeSwapAddSwapInFirst() throws Exception {
    System.out.println("START TestInstanceOperation.testNodeSwapAddSwapInFirst() at " + new Date(
        System.currentTimeMillis()));
    removeOfflineOrDisabledOrSwapInInstances();

    // Store original EV
    Map<String, ExternalView> originalEVs = getEVs();
    // Get the SWAP_OUT instance.
    String instanceToSwapOutName = _participants.get(0).getInstanceName();
    InstanceConfig instanceToSwapOutInstanceConfig = _gSetupTool.getClusterManagementTool()
        .getInstanceConfig(CLUSTER_NAME, instanceToSwapOutName);

    // Add instance with InstanceOperation set to SWAP_IN
    String instanceToSwapInName = PARTICIPANT_PREFIX + "_" + _nextStartPort;
    addParticipant(instanceToSwapInName, instanceToSwapOutInstanceConfig.getLogicalId(LOGICAL_ID),
        instanceToSwapOutInstanceConfig.getDomainAsMap().get(ZONE), null, false, -1);
<<<<<<< HEAD

    // Validate that the assignment has not changed since setting the InstanceOperation to SWAP_OUT
    Assert.assertTrue(_bestPossibleClusterVerifier.verifyByPolling());
    validateEVsCorrect(getEVs(), originalEVs, swapOutInstancesToSwapInInstances,
        Collections.emptySet(), Collections.emptySet());

    // After the SWAP_IN instance is added, we set the InstanceOperation to SWAP_OUT
    _gSetupTool.getClusterManagementTool().setInstanceOperation(CLUSTER_NAME, instanceToSwapOutName,
        InstanceConstants.InstanceOperation.SWAP_OUT);

    Assert.assertTrue(_clusterVerifier.verifyByPolling());

    // Enable the SWAP_IN instance to begin the swap operation.
    _gSetupTool.getClusterManagementTool().enableInstance(CLUSTER_NAME, instanceToSwapInName, true);

    // Validate that partitions on SWAP_OUT instance does not change after setting the InstanceOperation to SWAP_OUT
    // and adding the SWAP_IN instance to the cluster.
    // Check that the SWAP_IN instance has the same partitions as the SWAP_OUT instance
    // but none of them are in a top state.
    Assert.assertTrue(_bestPossibleClusterVerifier.verifyByPolling());
    validateEVsCorrect(getEVs(), originalEVs, swapOutInstancesToSwapInInstances,
        ImmutableSet.of(instanceToSwapInName), Collections.emptySet());

    // Validate that the SWAP_OUT instance is in routing tables and SWAP_IN is not.
    validateRoutingTablesInstance(getEVs(), instanceToSwapOutName, true);
    validateRoutingTablesInstance(getEVs(), instanceToSwapInName, false);

    // Assert canSwapBeCompleted is true
    Assert.assertTrue(_gSetupTool.getClusterManagementTool()
        .canCompleteSwap(CLUSTER_NAME, instanceToSwapOutName));
    // Assert completeSwapIfPossible is true
    Assert.assertTrue(_gSetupTool.getClusterManagementTool()
        .completeSwapIfPossible(CLUSTER_NAME, instanceToSwapOutName));

    Assert.assertTrue(_clusterVerifier.verifyByPolling());

    // Validate that the SWAP_IN instance is now in the routing tables.
    validateRoutingTablesInstance(getEVs(), instanceToSwapInName, true);

    // Assert that SWAP_OUT instance is disabled and has no partitions assigned to it.
    Assert.assertFalse(_gSetupTool.getClusterManagementTool()
        .getInstanceConfig(CLUSTER_NAME, instanceToSwapOutName).getInstanceEnabled());

    // Validate that the SWAP_IN instance has the same partitions the SWAP_OUT instance had before
    // swap was completed.
    verifier(() -> (validateEVsCorrect(getEVs(), originalEVs, swapOutInstancesToSwapInInstances,
        Collections.emptySet(), ImmutableSet.of(instanceToSwapInName))), TIMEOUT);
=======
>>>>>>> 908ff6e6
  }

  @Test(dependsOnMethods = "testNodeSwapAddSwapInFirst")
  public void testEvacuateAndCancelBeforeBootstrapFinish() throws Exception {
    System.out.println(
        "START TestInstanceOperation.testEvacuateAndCancelBeforeBootstrapFinish() at " + new Date(
            System.currentTimeMillis()));
    removeOfflineOrDisabledOrSwapInInstances();

    // add a resource where downward state transition is slow
    createResourceWithDelayedRebalance(CLUSTER_NAME, "TEST_DB3_DELAYED_CRUSHED", "MasterSlave",
        PARTITIONS, REPLICA, REPLICA - 1, 200000, CrushEdRebalanceStrategy.class.getName());
    _allDBs.add("TEST_DB3_DELAYED_CRUSHED");
    // add a resource where downward state transition is slow
    createResourceWithWagedRebalance(CLUSTER_NAME, "TEST_DB4_DELAYED_WAGED", "MasterSlave",
        PARTITIONS, REPLICA, REPLICA - 1);
    _allDBs.add("TEST_DB4_DELAYED_WAGED");
    // wait for assignment to finish
    Assert.assertTrue(_clusterVerifier.verifyByPolling());

    // set bootstrap ST delay to a large number
    _stateModelDelay = -10000L;
    // evacuate an instance
    String instanceToEvacuate = _participants.get(0).getInstanceName();
    _gSetupTool.getClusterManagementTool().setInstanceOperation(CLUSTER_NAME, instanceToEvacuate,
        InstanceConstants.InstanceOperation.EVACUATE);
    // Messages should be pending at all instances besides the evacuate one
    for (String participant : _participantNames) {
      if (participant.equals(instanceToEvacuate)) {
        continue;
      }
      verifier(() -> ((_dataAccessor.getChildNames(
          _dataAccessor.keyBuilder().messages(participant))).isEmpty()), 30000);
    }
    Assert.assertFalse(_admin.isEvacuateFinished(CLUSTER_NAME, instanceToEvacuate));
    Assert.assertFalse(_admin.isReadyForPreparingJoiningCluster(CLUSTER_NAME, instanceToEvacuate));

    // sleep a bit so ST messages can start executing
    Thread.sleep(Math.abs(_stateModelDelay / 100));
    // before we cancel, check current EV
    Map<String, ExternalView> assignment = getEVs();
    for (String resource : _allDBs) {
      // check every replica has >= 3 partitions and a top state partition
      validateAssignmentInEv(assignment.get(resource));
    }

    // cancel the evacuation
    _gSetupTool.getClusterManagementTool()
        .setInstanceOperation(CLUSTER_NAME, instanceToEvacuate, null);

    assignment = getEVs();
    for (String resource : _allDBs) {
      // check every replica has >= 3 active replicas, even before cluster converge
      validateAssignmentInEv(assignment.get(resource));
    }

    // check cluster converge. We have longer delay for ST then verifier timeout. It will only converge if we cancel ST.
    Assert.assertTrue(_clusterVerifier.verifyByPolling());

    // EV should contain all participants, check resources one by one
    assignment = getEVs();
    for (String resource : _allDBs) {
      Assert.assertTrue(
          getParticipantsInEv(assignment.get(resource)).containsAll(_participantNames));
      // check every replica has >= 3 active replicas again
      validateAssignmentInEv(assignment.get(resource));
    }
  }

  @Test(dependsOnMethods = "testEvacuateAndCancelBeforeBootstrapFinish")
  public void testEvacuateAndCancelBeforeDropFinish() throws Exception {
    System.out.println(
        "START TestInstanceOperation.testEvacuateAndCancelBeforeDropFinish() at " + new Date(
            System.currentTimeMillis()));

    // set DROP ST delay to a large number
    _stateModelDelay = 10000L;

    // evacuate an instance
    String instanceToEvacuate = _participants.get(0).getInstanceName();
    _gSetupTool.getClusterManagementTool().setInstanceOperation(CLUSTER_NAME, instanceToEvacuate,
        InstanceConstants.InstanceOperation.EVACUATE);

    // message should be pending at the to evacuate participant
    verifier(() -> ((_dataAccessor.getChildNames(
        _dataAccessor.keyBuilder().messages(instanceToEvacuate))).isEmpty()), 30000);
    Assert.assertFalse(_admin.isEvacuateFinished(CLUSTER_NAME, instanceToEvacuate));

    // cancel evacuation
    _gSetupTool.getClusterManagementTool()
        .setInstanceOperation(CLUSTER_NAME, instanceToEvacuate, null);
    // check every replica has >= 3 active replicas, even before cluster converge
    Map<String, ExternalView> assignment = getEVs();
    for (String resource : _allDBs) {
      validateAssignmentInEv(assignment.get(resource));
    }

    Assert.assertTrue(_clusterVerifier.verifyByPolling());

    // EV should contain all participants, check resources one by one
    assignment = getEVs();
    for (String resource : _allDBs) {
      Assert.assertTrue(
          getParticipantsInEv(assignment.get(resource)).containsAll(_participantNames));
      // check every replica has >= 3 active replicas
      validateAssignmentInEv(assignment.get(resource));
    }
  }

  @Test(dependsOnMethods = "testEvacuateAndCancelBeforeDropFinish")
  public void testMarkEvacuationAfterEMM() throws Exception {
    System.out.println("START TestInstanceOperation.testMarkEvacuationAfterEMM() at " + new Date(
        System.currentTimeMillis()));
    _stateModelDelay = 1000L;
    Assert.assertFalse(_gSetupTool.getClusterManagementTool().isInMaintenanceMode(CLUSTER_NAME));
    _gSetupTool.getClusterManagementTool()
        .manuallyEnableMaintenanceMode(CLUSTER_NAME, true, null, null);
    String newParticipantName = PARTICIPANT_PREFIX + "_" + _nextStartPort;
    addParticipant(newParticipantName);

    Assert.assertTrue(_clusterVerifier.verifyByPolling());
    Map<String, ExternalView> assignment = getEVs();
    for (String resource : _allDBs) {
      Assert.assertFalse(
          getParticipantsInEv(assignment.get(resource)).contains(newParticipantName));
    }

    // set evacuate operation
    String instanceToEvacuate = _participants.get(0).getInstanceName();
    _gSetupTool.getClusterManagementTool().setInstanceOperation(CLUSTER_NAME, instanceToEvacuate,
        InstanceConstants.InstanceOperation.EVACUATE);

    // there should be no evacuation happening
    for (String resource : _allDBs) {
      Assert.assertTrue(getParticipantsInEv(assignment.get(resource)).contains(instanceToEvacuate));
    }

    Assert.assertTrue(_bestPossibleClusterVerifier.verifyByPolling());

    // exit MM
    _gSetupTool.getClusterManagementTool()
        .manuallyEnableMaintenanceMode(CLUSTER_NAME, false, null, null);

    Assert.assertTrue(_clusterVerifier.verifyByPolling());

    assignment = getEVs();
    List<String> currentActiveInstances =
        _participantNames.stream().filter(n -> !n.equals(instanceToEvacuate))
            .collect(Collectors.toList());
    for (String resource : _allDBs) {
      validateAssignmentInEv(assignment.get(resource));
      Set<String> newPAssignedParticipants = getParticipantsInEv(assignment.get(resource));
      Assert.assertFalse(newPAssignedParticipants.contains(instanceToEvacuate));
      Assert.assertTrue(newPAssignedParticipants.containsAll(currentActiveInstances));
    }
    Assert.assertTrue(_admin.isReadyForPreparingJoiningCluster(CLUSTER_NAME, instanceToEvacuate));

    _stateModelDelay = 3L;
  }

  @Test(dependsOnMethods = "testMarkEvacuationAfterEMM")
  public void testEvacuationWithOfflineInstancesInCluster() throws Exception {
    System.out.println(
        "START TestInstanceOperation.testEvacuationWithOfflineInstancesInCluster() at " + new Date(
            System.currentTimeMillis()));
    _participants.get(1).syncStop();
    _participants.get(2).syncStop();

    String evacuateInstanceName = _participants.get(_participants.size() - 2).getInstanceName();
    _gSetupTool.getClusterManagementTool().setInstanceOperation(CLUSTER_NAME, evacuateInstanceName,
        InstanceConstants.InstanceOperation.EVACUATE);

    Map<String, ExternalView> assignment;
    // EV should contain all participants, check resources one by one
    assignment = getEVs();
    for (String resource : _allDBs) {
      verifier(() -> {
        ExternalView ev = assignment.get(resource);
        for (String partition : ev.getPartitionSet()) {
          AtomicInteger activeReplicaCount = new AtomicInteger();
          ev.getStateMap(partition).values().stream().filter(
                  v -> v.equals("MASTER") || v.equals("LEADER") || v.equals("SLAVE") || v.equals(
                      "FOLLOWER") || v.equals("STANDBY"))
              .forEach(v -> activeReplicaCount.getAndIncrement());
          if (activeReplicaCount.get() < REPLICA - 1 || (
              ev.getStateMap(partition).containsKey(evacuateInstanceName) && ev.getStateMap(
                  partition).get(evacuateInstanceName).equals("MASTER") && ev.getStateMap(partition)
                  .get(evacuateInstanceName).equals("LEADER"))) {
            return false;
          }
        }
        return true;
      }, 30000);
    }

    removeOfflineOrDisabledOrSwapInInstances();
    addParticipant(PARTICIPANT_PREFIX + "_" + _nextStartPort);
    addParticipant(PARTICIPANT_PREFIX + "_" + _nextStartPort);
    dropTestDBs(ImmutableSet.of("TEST_DB3_DELAYED_CRUSHED", "TEST_DB4_DELAYED_WAGED"));
  }

  @Test(expectedExceptions = HelixException.class, dependsOnMethods = "testEvacuationWithOfflineInstancesInCluster")
  public void testSwapEvacuateAddRemoveEvacuate() {
    System.out.println("START TestInstanceOperation.testSwapEvacuateAddRemoveEvacuate() at " + new Date(
        System.currentTimeMillis()));
    removeOfflineOrDisabledOrSwapInInstances();

    // Set instance's InstanceOperation to EVACUATE
    String instanceToSwapOutName = _participants.get(0).getInstanceName();
    InstanceConfig instanceToSwapOutInstanceConfig = _gSetupTool.getClusterManagementTool()
        .getInstanceConfig(CLUSTER_NAME, instanceToSwapOutName);
    _gSetupTool.getClusterManagementTool().setInstanceOperation(CLUSTER_NAME, instanceToSwapOutName,
        InstanceConstants.InstanceOperation.EVACUATE);

    // Add instance with InstanceOperation set to SWAP_IN
    String instanceToSwapInName = PARTICIPANT_PREFIX + "_" + _nextStartPort;
    addParticipant(instanceToSwapInName, instanceToSwapOutInstanceConfig.getLogicalId(LOGICAL_ID),
        instanceToSwapOutInstanceConfig.getDomainAsMap().get(ZONE), null, true, -1);

    // Remove EVACUATE instance's InstanceOperation
    _gSetupTool.getClusterManagementTool()
        .setInstanceOperation(CLUSTER_NAME, instanceToSwapOutName, null);
  }

  /**
   * Verifies that the given verifier returns true within the given timeout. Handles AssertionError
   * by returning false, which TestHelper.verify will not do. Asserts that return value from
   * TestHelper.verify is true.
   *
   * @param verifier the verifier to run
   * @param timeout  the timeout to wait for the verifier to return true
   * @throws Exception if TestHelper.verify throws an exception
   */
  private static void verifier(TestHelper.Verifier verifier, long timeout) throws Exception {
    Assert.assertTrue(TestHelper.verify(() -> {
      try {
        boolean result = verifier.verify();
        if (!result) {
          LOG.error("Verifier returned false, retrying...");
        }
        return result;
      } catch (AssertionError e) {
        LOG.error("Caught AssertionError on verifier attempt: ", e);
        return false;
      }
    }, timeout));
  }

  private MockParticipantManager createParticipant(String participantName) {
    // start dummy participants
    MockParticipantManager participant = new MockParticipantManager(ZK_ADDR, CLUSTER_NAME, participantName);
    StateMachineEngine stateMachine = participant.getStateMachineEngine();
    // Using a delayed state model
    StDelayMSStateModelFactory delayFactory = new StDelayMSStateModelFactory();
    stateMachine.registerStateModelFactory("MasterSlave", delayFactory);
    return participant;
  }

  private void addParticipant(String participantName, String logicalId, String zone,
      InstanceConstants.InstanceOperation instanceOperation, boolean enabled, int capacity) {
    InstanceConfig config = new InstanceConfig.Builder().setDomain(
            String.format("%s=%s, %s=%s, %s=%s", ZONE, zone, HOST, participantName, LOGICAL_ID,
                logicalId)).setInstanceEnabled(enabled).setInstanceOperation(instanceOperation)
        .build(participantName);

    if (capacity >= 0) {
      config.setInstanceCapacityMap(ImmutableMap.of(TEST_CAPACITY_KEY, capacity));
    }
    _gSetupTool.getClusterManagementTool().addInstance(CLUSTER_NAME, config);

    MockParticipantManager participant = createParticipant(participantName);

    participant.syncStart();
    _participants.add(participant);
    _participantNames.add(participantName);
    _nextStartPort++;
  }

  private void addParticipant(String participantName) {
    addParticipant(participantName, UUID.randomUUID().toString(),
        "zone_" + _participants.size() % ZONE_COUNT, null, true, -1);
  }

   private void createTestDBs(long delayTime) throws InterruptedException {
     createResourceWithDelayedRebalance(CLUSTER_NAME, "TEST_DB0_CRUSHED",
         BuiltInStateModelDefinitions.LeaderStandby.name(), PARTITIONS, REPLICA, REPLICA - 1, -1,
         CrushEdRebalanceStrategy.class.getName());
     _allDBs.add("TEST_DB0_CRUSHED");
    createResourceWithDelayedRebalance(CLUSTER_NAME, "TEST_DB1_CRUSHED",
        BuiltInStateModelDefinitions.LeaderStandby.name(), PARTITIONS, REPLICA, REPLICA - 1, 2000000,
        CrushEdRebalanceStrategy.class.getName());
    _allDBs.add("TEST_DB1_CRUSHED");
    createResourceWithWagedRebalance(CLUSTER_NAME, "TEST_DB2_WAGED", BuiltInStateModelDefinitions.LeaderStandby.name(),
        PARTITIONS, REPLICA, REPLICA - 1);
    _allDBs.add("TEST_DB2_WAGED");

     Assert.assertTrue(_clusterVerifier.verifyByPolling());
  }

  private void dropTestDBs(Set<String> dbs) throws Exception {
    for (String db : dbs) {
      _gSetupTool.getClusterManagementTool().dropResource(CLUSTER_NAME, db);
      _allDBs.remove(db);
    }
    Assert.assertTrue(_clusterVerifier.verifyByPolling());
  }

  private Map<String, ExternalView> getEVs() {
    Map<String, ExternalView> externalViews = new HashMap<String, ExternalView>();
    for (String db : _allDBs) {
      ExternalView ev = _gSetupTool.getClusterManagementTool().getResourceExternalView(CLUSTER_NAME, db);
      externalViews.put(db, ev);
    }
    return externalViews;
  }

  private boolean verifyIS(String evacuateInstanceName) {
    for (String db : _allDBs) {
      IdealState is = _gSetupTool.getClusterManagementTool().getResourceIdealState(CLUSTER_NAME, db);
      for (String partition : is.getPartitionSet()) {
        List<String> newPAssignedParticipants = is.getPreferenceList(partition);
        if (newPAssignedParticipants.contains(evacuateInstanceName)) {
          System.out.println("partition " + partition + " assignment " + newPAssignedParticipants + " ev " + evacuateInstanceName);
          return false;
        }
      }
    }
    return true;
  }

  private Set<String> getParticipantsInEv(ExternalView ev) {
    Set<String> assignedParticipants = new HashSet<>();
    for (String partition : ev.getPartitionSet()) {
      ev.getStateMap(partition)
          .keySet()
          .stream()
          .filter(k -> !ev.getStateMap(partition).get(k).equals("OFFLINE"))
          .forEach(assignedParticipants::add);
    }
    return assignedParticipants;
  }

  private Map<String, String> getPartitionsAndStatesOnInstance(Map<String, ExternalView> evs,
      String instanceName) {
    Map<String, String> instancePartitions = new HashMap<>();
    for (String resourceEV : evs.keySet()) {
      for (String partition : evs.get(resourceEV).getPartitionSet()) {
        if (evs.get(resourceEV).getStateMap(partition).containsKey(instanceName)) {
          instancePartitions.put(partition,
              evs.get(resourceEV).getStateMap(partition).get(instanceName));
        }
      }
    }

    return instancePartitions;
  }

  private Map<String, Map<String, String>> getResourcePartitionStateOnInstance(
      Map<String, ExternalView> evs, String instanceName) {
    Map<String, Map<String, String>> stateByPartitionByResource = new HashMap<>();
    for (String resourceEV : evs.keySet()) {
      for (String partition : evs.get(resourceEV).getPartitionSet()) {
        if (evs.get(resourceEV).getStateMap(partition).containsKey(instanceName)) {
          if (!stateByPartitionByResource.containsKey(resourceEV)) {
            stateByPartitionByResource.put(resourceEV, new HashMap<>());
          }
          stateByPartitionByResource.get(resourceEV)
              .put(partition, evs.get(resourceEV).getStateMap(partition).get(instanceName));
        }
      }
    }

    return stateByPartitionByResource;
  }

  private Set<String> getInstanceNames(Collection<InstanceConfig> instanceConfigs) {
    return instanceConfigs.stream().map(InstanceConfig::getInstanceName)
        .collect(Collectors.toSet());
  }

  private void validateRoutingTablesInstance(Map<String, ExternalView> evs, String instanceName,
      boolean shouldContain) {
    RoutingTableProvider[] routingTableProviders =
        new RoutingTableProvider[]{_routingTableProviderDefault, _routingTableProviderEV, _routingTableProviderCS};
    getResourcePartitionStateOnInstance(evs, instanceName).forEach((resource, partitions) -> {
      partitions.forEach((partition, state) -> {
        Arrays.stream(routingTableProviders).forEach(rtp -> Assert.assertEquals(
            getInstanceNames(rtp.getInstancesForResource(resource, partition, state)).contains(
                instanceName), shouldContain));
      });
    });

    Arrays.stream(routingTableProviders).forEach(rtp -> {
      Assert.assertEquals(getInstanceNames(rtp.getInstanceConfigs()).contains(instanceName),
          shouldContain);
    });
  }

  private void validateEVCorrect(ExternalView actual, ExternalView original,
      Map<String, String> swapOutInstancesToSwapInInstances, Set<String> inFlightSwapInInstances,
      Set<String> completedSwapInInstanceNames) {
    Assert.assertEquals(actual.getPartitionSet(), original.getPartitionSet());
    IdealState is = _gSetupTool.getClusterManagementTool()
        .getResourceIdealState(CLUSTER_NAME, original.getResourceName());
    StateModelDefinition stateModelDef = _gSetupTool.getClusterManagementTool()
        .getStateModelDef(CLUSTER_NAME, is.getStateModelDefRef());
    for (String partition : actual.getPartitionSet()) {
      Map<String, String> expectedStateMap = new HashMap<>(original.getStateMap(partition));
      for (String swapOutInstance : swapOutInstancesToSwapInInstances.keySet()) {
        if (expectedStateMap.containsKey(swapOutInstance) && inFlightSwapInInstances.contains(
            swapOutInstancesToSwapInInstances.get(swapOutInstance))) {
          // If the corresponding swapInInstance is in-flight, add it to the expectedStateMap
          // with the same state as the swapOutInstance or secondState if the swapOutInstance
          // has a topState.
          expectedStateMap.put(swapOutInstancesToSwapInInstances.get(swapOutInstance),
              expectedStateMap.get(swapOutInstance).equals(stateModelDef.getTopState())
                  ? (String) stateModelDef.getSecondTopStates().toArray()[0]
                  : expectedStateMap.get(swapOutInstance));
        } else if (expectedStateMap.containsKey(swapOutInstance)
            && completedSwapInInstanceNames.contains(
            swapOutInstancesToSwapInInstances.get(swapOutInstance))) {
          // If the corresponding swapInInstance is completed, add it to the expectedStateMap
          // with the same state as the swapOutInstance.
          expectedStateMap.put(swapOutInstancesToSwapInInstances.get(swapOutInstance),
              expectedStateMap.get(swapOutInstance));
          expectedStateMap.remove(swapOutInstance);
        }
      }
      Assert.assertEquals(actual.getStateMap(partition), expectedStateMap, "Error for partition " + partition
          + " in resource " + actual.getResourceName());
    }
  }

  private boolean validateEVsCorrect(Map<String, ExternalView> actuals,
      Map<String, ExternalView> originals, Map<String, String> swapOutInstancesToSwapInInstances,
      Set<String> inFlightSwapInInstances, Set<String> completedSwapInInstanceNames) {
    Assert.assertEquals(actuals.keySet(), originals.keySet());
    for (String resource : actuals.keySet()) {
      validateEVCorrect(actuals.get(resource), originals.get(resource),
          swapOutInstancesToSwapInInstances, inFlightSwapInInstances, completedSwapInInstanceNames);
    }
    return true;
  }

  private void validateAssignmentInEv(ExternalView ev) {
    validateAssignmentInEv(ev, REPLICA);
  }

  private void validateAssignmentInEv(ExternalView ev, int expectedNumber) {
    Set<String> partitionSet = ev.getPartitionSet();
    for (String partition : partitionSet) {
      AtomicInteger activeReplicaCount = new AtomicInteger();
      ev.getStateMap(partition).values().stream().filter(ACCEPTABLE_STATE_SET::contains)
          .forEach(v -> activeReplicaCount.getAndIncrement());
      Assert.assertTrue(activeReplicaCount.get() >=expectedNumber);
    }
  }

  private void setUpWagedBaseline() {
    _assignmentMetadataStore = new AssignmentMetadataStore(new ZkBucketDataAccessor(ZK_ADDR), CLUSTER_NAME) {
      public Map<String, ResourceAssignment> getBaseline() {
        // Ensure this metadata store always read from the ZK without using cache.
        super.reset();
        return super.getBaseline();
      }

      public synchronized Map<String, ResourceAssignment> getBestPossibleAssignment() {
        // Ensure this metadata store always read from the ZK without using cache.
        super.reset();
        return super.getBestPossibleAssignment();
      }
    };

    // Set test instance capacity and partition weights
    ClusterConfig clusterConfig = _dataAccessor.getProperty(_dataAccessor.keyBuilder().clusterConfig());
    clusterConfig.setInstanceCapacityKeys(Collections.singletonList(TEST_CAPACITY_KEY));
    clusterConfig.setDefaultInstanceCapacityMap(
        Collections.singletonMap(TEST_CAPACITY_KEY, TEST_CAPACITY_VALUE));
    clusterConfig.setDefaultPartitionWeightMap(Collections.singletonMap(TEST_CAPACITY_KEY, 1));
    _dataAccessor.setProperty(_dataAccessor.keyBuilder().clusterConfig(), clusterConfig);
  }

  // A state transition model where either downward ST are slow (_stateModelDelay >0) or upward ST are slow (_stateModelDelay <0)
  public class StDelayMSStateModelFactory extends StateModelFactory<StDelayMSStateModel> {

    @Override
    public StDelayMSStateModel createNewStateModel(String resourceName, String partitionKey) {
      StDelayMSStateModel model = new StDelayMSStateModel();
      return model;
    }
  }

  @StateModelInfo(initialState = "OFFLINE", states = {"MASTER", "SLAVE", "ERROR"})
  public class StDelayMSStateModel extends StateModel {

    public StDelayMSStateModel() {
      _cancelled = false;
    }

    private void sleepWhileNotCanceled(long sleepTime) throws InterruptedException{
      while(sleepTime >0 && !isCancelled()) {
        Thread.sleep(TIMEOUT);
        sleepTime = sleepTime - TIMEOUT;
      }
      if (isCancelled()) {
        _cancelled = false;
        throw new HelixRollbackException("EX");
      }
    }

    @Transition(to = "SLAVE", from = "OFFLINE")
    public void onBecomeSlaveFromOffline(Message message, NotificationContext context) throws InterruptedException {
      if (_stateModelDelay < 0) {
        sleepWhileNotCanceled(Math.abs(_stateModelDelay));
      }
    }

    @Transition(to = "MASTER", from = "SLAVE")
    public void onBecomeMasterFromSlave(Message message, NotificationContext context) throws InterruptedException {
      if (_stateModelDelay < 0) {
        sleepWhileNotCanceled(Math.abs(_stateModelDelay));
      }
    }

    @Transition(to = "SLAVE", from = "MASTER")
    public void onBecomeSlaveFromMaster(Message message, NotificationContext context) throws InterruptedException {
      if (_stateModelDelay > 0) {
        sleepWhileNotCanceled(_stateModelDelay);
      }
    }

    @Transition(to = "OFFLINE", from = "SLAVE")
    public void onBecomeOfflineFromSlave(Message message, NotificationContext context) throws InterruptedException {
      if (_stateModelDelay > 0) {
        sleepWhileNotCanceled(_stateModelDelay);
      }
    }

    @Transition(to = "DROPPED", from = "OFFLINE")
    public void onBecomeDroppedFromOffline(Message message, NotificationContext context) throws InterruptedException {
      if (_stateModelDelay > 0) {
        sleepWhileNotCanceled(_stateModelDelay);
      }
    }
  }
}<|MERGE_RESOLUTION|>--- conflicted
+++ resolved
@@ -1178,56 +1178,6 @@
     String instanceToSwapInName = PARTICIPANT_PREFIX + "_" + _nextStartPort;
     addParticipant(instanceToSwapInName, instanceToSwapOutInstanceConfig.getLogicalId(LOGICAL_ID),
         instanceToSwapOutInstanceConfig.getDomainAsMap().get(ZONE), null, false, -1);
-<<<<<<< HEAD
-
-    // Validate that the assignment has not changed since setting the InstanceOperation to SWAP_OUT
-    Assert.assertTrue(_bestPossibleClusterVerifier.verifyByPolling());
-    validateEVsCorrect(getEVs(), originalEVs, swapOutInstancesToSwapInInstances,
-        Collections.emptySet(), Collections.emptySet());
-
-    // After the SWAP_IN instance is added, we set the InstanceOperation to SWAP_OUT
-    _gSetupTool.getClusterManagementTool().setInstanceOperation(CLUSTER_NAME, instanceToSwapOutName,
-        InstanceConstants.InstanceOperation.SWAP_OUT);
-
-    Assert.assertTrue(_clusterVerifier.verifyByPolling());
-
-    // Enable the SWAP_IN instance to begin the swap operation.
-    _gSetupTool.getClusterManagementTool().enableInstance(CLUSTER_NAME, instanceToSwapInName, true);
-
-    // Validate that partitions on SWAP_OUT instance does not change after setting the InstanceOperation to SWAP_OUT
-    // and adding the SWAP_IN instance to the cluster.
-    // Check that the SWAP_IN instance has the same partitions as the SWAP_OUT instance
-    // but none of them are in a top state.
-    Assert.assertTrue(_bestPossibleClusterVerifier.verifyByPolling());
-    validateEVsCorrect(getEVs(), originalEVs, swapOutInstancesToSwapInInstances,
-        ImmutableSet.of(instanceToSwapInName), Collections.emptySet());
-
-    // Validate that the SWAP_OUT instance is in routing tables and SWAP_IN is not.
-    validateRoutingTablesInstance(getEVs(), instanceToSwapOutName, true);
-    validateRoutingTablesInstance(getEVs(), instanceToSwapInName, false);
-
-    // Assert canSwapBeCompleted is true
-    Assert.assertTrue(_gSetupTool.getClusterManagementTool()
-        .canCompleteSwap(CLUSTER_NAME, instanceToSwapOutName));
-    // Assert completeSwapIfPossible is true
-    Assert.assertTrue(_gSetupTool.getClusterManagementTool()
-        .completeSwapIfPossible(CLUSTER_NAME, instanceToSwapOutName));
-
-    Assert.assertTrue(_clusterVerifier.verifyByPolling());
-
-    // Validate that the SWAP_IN instance is now in the routing tables.
-    validateRoutingTablesInstance(getEVs(), instanceToSwapInName, true);
-
-    // Assert that SWAP_OUT instance is disabled and has no partitions assigned to it.
-    Assert.assertFalse(_gSetupTool.getClusterManagementTool()
-        .getInstanceConfig(CLUSTER_NAME, instanceToSwapOutName).getInstanceEnabled());
-
-    // Validate that the SWAP_IN instance has the same partitions the SWAP_OUT instance had before
-    // swap was completed.
-    verifier(() -> (validateEVsCorrect(getEVs(), originalEVs, swapOutInstancesToSwapInInstances,
-        Collections.emptySet(), ImmutableSet.of(instanceToSwapInName))), TIMEOUT);
-=======
->>>>>>> 908ff6e6
   }
 
   @Test(dependsOnMethods = "testNodeSwapAddSwapInFirst")
