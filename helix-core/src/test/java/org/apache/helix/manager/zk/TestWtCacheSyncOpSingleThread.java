--- conflicted
+++ resolved
@@ -44,14 +44,8 @@
     System.out.println("START " + clusterName + " at " + new Date(System.currentTimeMillis()));
 
     // init zkCacheDataAccessor
-<<<<<<< HEAD
-    String curStatePath =
-        PropertyPathBuilder.getPath(PropertyType.CURRENTSTATES, clusterName, "localhost_8901");
-    String extViewPath = PropertyPathBuilder.getPath(PropertyType.EXTERNALVIEW, clusterName);
-=======
     String curStatePath = PropertyPathBuilder.instanceCurrentState(clusterName, "localhost_8901");
     String extViewPath = PropertyPathBuilder.externalView(clusterName);
->>>>>>> d89fbb93
 
     ZkBaseDataAccessor<ZNRecord> baseAccessor = new ZkBaseDataAccessor<ZNRecord>(_gZkClient);
 
@@ -96,12 +90,7 @@
 
     // set 10 external views
     for (int i = 0; i < 10; i++) {
-<<<<<<< HEAD
-      String path =
-          PropertyPathBuilder.getPath(PropertyType.EXTERNALVIEW, clusterName, "TestDB" + i);
-=======
       String path = PropertyPathBuilder.externalView(clusterName, "TestDB" + i);
->>>>>>> d89fbb93
       boolean success = accessor.set(path, new ZNRecord("TestDB" + i), AccessOption.PERSISTENT);
       Assert.assertTrue(success, "Should succeed in set: " + path);
     }
@@ -113,12 +102,7 @@
 
     // get 10 external views
     for (int i = 0; i < 10; i++) {
-<<<<<<< HEAD
-      String path =
-          PropertyPathBuilder.getPath(PropertyType.EXTERNALVIEW, clusterName, "TestDB" + i);
-=======
       String path = PropertyPathBuilder.externalView(clusterName, "TestDB" + i);
->>>>>>> d89fbb93
       ZNRecord record = accessor.get(path, null, 0);
       Assert.assertEquals(record.getId(), "TestDB" + i);
     }
@@ -133,13 +117,7 @@
 
     // exists
     for (int i = 0; i < 10; i++) {
-<<<<<<< HEAD
-      String path =
-          PropertyPathBuilder.getPath(PropertyType.CURRENTSTATES, clusterName, "localhost_8901",
-              "session_0", "TestDB" + i);
-=======
       String path = PropertyPathBuilder.instanceCurrentState(clusterName, "localhost_8901", "session_0", "TestDB" + i);
->>>>>>> d89fbb93
 
       Assert.assertTrue(accessor.exists(path, 0));
     }
@@ -155,12 +133,7 @@
     System.out.println("START " + clusterName + " at " + new Date(System.currentTimeMillis()));
 
     // init zkCacheDataAccessor
-<<<<<<< HEAD
-    String curStatePath =
-        PropertyPathBuilder.getPath(PropertyType.CURRENTSTATES, clusterName, "localhost_8901");
-=======
     String curStatePath = PropertyPathBuilder.instanceCurrentState(clusterName, "localhost_8901");
->>>>>>> d89fbb93
 
     ZkBaseDataAccessor<ZNRecord> baseAccessor = new ZkBaseDataAccessor<ZNRecord>(_gZkClient);
 
@@ -169,26 +142,14 @@
 
     // create 10 current states
     for (int i = 0; i < 10; i++) {
-<<<<<<< HEAD
-      String path =
-          PropertyPathBuilder.getPath(PropertyType.CURRENTSTATES, clusterName, "localhost_8901",
-              "session_1", "TestDB" + i);
-=======
       String path = PropertyPathBuilder.instanceCurrentState(clusterName, "localhost_8901", "session_1", "TestDB" + i);
->>>>>>> d89fbb93
       boolean success = accessor.create(path, new ZNRecord("TestDB" + i), AccessOption.PERSISTENT);
       Assert.assertTrue(success, "Should succeed in create: " + path);
     }
 
     // create same 10 current states again, should fail
     for (int i = 0; i < 10; i++) {
-<<<<<<< HEAD
-      String path =
-          PropertyPathBuilder.getPath(PropertyType.CURRENTSTATES, clusterName, "localhost_8901",
-              "session_1", "TestDB" + i);
-=======
       String path = PropertyPathBuilder.instanceCurrentState(clusterName, "localhost_8901", "session_1", "TestDB" + i);
->>>>>>> d89fbb93
       boolean success = accessor.create(path, new ZNRecord("TestDB" + i), AccessOption.PERSISTENT);
       Assert.assertFalse(success, "Should fail in create due to NodeExists: " + path);
     }
