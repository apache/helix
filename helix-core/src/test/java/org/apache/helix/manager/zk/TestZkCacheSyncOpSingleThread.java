package org.apache.helix.manager.zk;

/*
 * Licensed to the Apache Software Foundation (ASF) under one
 * or more contributor license agreements.  See the NOTICE file
 * distributed with this work for additional information
 * regarding copyright ownership.  The ASF licenses this file
 * to you under the Apache License, Version 2.0 (the
 * "License"); you may not use this file except in compliance
 * with the License.  You may obtain a copy of the License at
 *
 *   http://www.apache.org/licenses/LICENSE-2.0
 *
 * Unless required by applicable law or agreed to in writing,
 * software distributed under the License is distributed on an
 * "AS IS" BASIS, WITHOUT WARRANTIES OR CONDITIONS OF ANY
 * KIND, either express or implied.  See the License for the
 * specific language governing permissions and limitations
 * under the License.
 */

import java.util.ArrayList;
import java.util.Arrays;
import java.util.Collections;
import java.util.Date;
import java.util.List;
import java.util.Set;
import java.util.TreeSet;
import java.util.concurrent.ConcurrentLinkedQueue;

import org.apache.helix.AccessOption;
import org.apache.helix.PropertyPathBuilder;
import org.apache.helix.PropertyType;
import org.apache.helix.TestHelper;
import org.apache.helix.ZNRecord;
import org.apache.helix.ZNRecordUpdater;
import org.apache.helix.ZkUnitTestBase;
import org.apache.helix.store.HelixPropertyListener;
import org.testng.Assert;
import org.testng.annotations.Test;

public class TestZkCacheSyncOpSingleThread extends ZkUnitTestBase {
  class TestListener implements HelixPropertyListener {
    ConcurrentLinkedQueue<String> _deletePathQueue = new ConcurrentLinkedQueue<String>();
    ConcurrentLinkedQueue<String> _createPathQueue = new ConcurrentLinkedQueue<String>();
    ConcurrentLinkedQueue<String> _changePathQueue = new ConcurrentLinkedQueue<String>();

    @Override
    public void onDataDelete(String path) {
      // System.out.println(Thread.currentThread().getName() + ", onDelete: " + path);
      _deletePathQueue.add(path);
    }

    @Override
    public void onDataCreate(String path) {
      // System.out.println(Thread.currentThread().getName() + ", onCreate: " + path);
      _createPathQueue.add(path);
    }

    @Override
    public void onDataChange(String path) {
      // System.out.println(Thread.currentThread().getName() + ", onChange: " + path);
      _changePathQueue.add(path);
    }

    public void reset() {
      _deletePathQueue.clear();
      _createPathQueue.clear();
      _changePathQueue.clear();
    }
  }

  @Test
  public void testZkCacheCallbackExternalOpNoChroot() throws Exception {
    String className = TestHelper.getTestClassName();
    String methodName = TestHelper.getTestMethodName();
    String clusterName = className + "_" + methodName;
    System.out.println("START " + clusterName + " at " + new Date(System.currentTimeMillis()));

    // init external base data accessor
    ZkClient zkclient = new ZkClient(ZK_ADDR);
    zkclient.setZkSerializer(new ZNRecordSerializer());
    ZkBaseDataAccessor<ZNRecord> extBaseAccessor = new ZkBaseDataAccessor<ZNRecord>(zkclient);

    // init zkCacheDataAccessor
<<<<<<< HEAD
    String curStatePath =
        PropertyPathBuilder.getPath(PropertyType.CURRENTSTATES, clusterName, "localhost_8901");
    String extViewPath = PropertyPathBuilder.getPath(PropertyType.EXTERNALVIEW, clusterName);
=======
    String curStatePath = PropertyPathBuilder.instanceCurrentState(clusterName, "localhost_8901");
    String extViewPath = PropertyPathBuilder.externalView(clusterName);
>>>>>>> d89fbb93

    ZkBaseDataAccessor<ZNRecord> baseAccessor = new ZkBaseDataAccessor<ZNRecord>(_gZkClient);

    extBaseAccessor.create(curStatePath, null, AccessOption.PERSISTENT);

    List<String> cachePaths = Arrays.asList(curStatePath, extViewPath);
    ZkCacheBaseDataAccessor<ZNRecord> accessor =
        new ZkCacheBaseDataAccessor<ZNRecord>(baseAccessor, null, null, cachePaths);
    // TestHelper.printCache(accessor._zkCache._cache);

    TestListener listener = new TestListener();
    accessor.subscribe(curStatePath, listener);

    // create 10 current states
    List<String> createPaths = new ArrayList<String>();
    for (int i = 0; i < 10; i++) {
      String path = curStatePath + "/session_0/TestDB" + i;
      createPaths.add(path);
      boolean success =
          extBaseAccessor.create(path, new ZNRecord("TestDB" + i), AccessOption.PERSISTENT);
      Assert.assertTrue(success, "Should succeed in create: " + path);
    }

    Thread.sleep(500);

    // verify cache
    // TestHelper.printCache(accessor._zkCache._cache);
    boolean ret = TestHelper.verifyZkCache(cachePaths, accessor._zkCache._cache, _gZkClient, true);
    // System.out.println("ret: " + ret);
    Assert.assertTrue(ret, "zkCache doesn't match data on Zk");
    System.out.println("createCnt: " + listener._createPathQueue.size());
    Assert.assertEquals(listener._createPathQueue.size(), 11, "Shall get 11 onCreate callbacks.");

    // verify each callback path
    createPaths.add(curStatePath + "/session_0");
    List<String> createCallbackPaths = new ArrayList<String>(listener._createPathQueue);
    Collections.sort(createPaths);
    Collections.sort(createCallbackPaths);
    // System.out.println("createCallbackPaths: " + createCallbackPaths);
    Assert.assertEquals(createCallbackPaths, createPaths, "Should get create callbacks at "
        + createPaths + ", but was " + createCallbackPaths);

    // update each current state, single thread
    List<String> updatePaths = new ArrayList<String>();
    listener.reset();
    for (int i = 0; i < 10; i++) {
      String path = curStatePath + "/session_0/TestDB" + i;
      for (int j = 0; j < 10; j++) {
        updatePaths.add(path);
        ZNRecord newRecord = new ZNRecord("TestDB" + i);
        newRecord.setSimpleField("" + j, "" + j);
        boolean success =
            accessor.update(path, new ZNRecordUpdater(newRecord), AccessOption.PERSISTENT);
        Assert.assertTrue(success, "Should succeed in update: " + path);
      }
    }
    Thread.sleep(500);

    // verify cache
    // TestHelper.printCache(accessor._zkCache._cache);
    ret = TestHelper.verifyZkCache(cachePaths, accessor._zkCache._cache, _gZkClient, true);
    // System.out.println("ret: " + ret);
    Assert.assertTrue(ret, "zkCache doesn't match data on Zk");
    System.out.println("changeCnt: " + listener._changePathQueue.size());
    Assert.assertEquals(listener._changePathQueue.size(), 100, "Shall get 100 onChange callbacks.");

    // verify each callback path
    List<String> updateCallbackPaths = new ArrayList<String>(listener._changePathQueue);
    Collections.sort(updatePaths);
    Collections.sort(updateCallbackPaths);
    Assert.assertEquals(updateCallbackPaths, updatePaths, "Should get change callbacks at "
        + updatePaths + ", but was " + updateCallbackPaths);

    // remove 10 current states
    TreeSet<String> removePaths = new TreeSet<String>();
    listener.reset();
    for (int i = 0; i < 10; i++) {
      String path = curStatePath + "/session_0/TestDB" + i;
      removePaths.add(path);
      boolean success = accessor.remove(path, AccessOption.PERSISTENT);
      Assert.assertTrue(success, "Should succeed in remove: " + path);
    }
    Thread.sleep(500);

    // verify cache
    // TestHelper.printCache(accessor._zkCache._cache);
    ret = TestHelper.verifyZkCache(cachePaths, accessor._zkCache._cache, _gZkClient, true);
    // System.out.println("ret: " + ret);
    Assert.assertTrue(ret, "zkCache doesn't match data on Zk");
    System.out.println("deleteCnt: " + listener._deletePathQueue.size());
    Assert.assertTrue(listener._deletePathQueue.size() >= 10,
        "Shall get at least 10 onDelete callbacks.");

    // verify each callback path
    Set<String> removeCallbackPaths = new TreeSet<String>(listener._deletePathQueue);
    Assert.assertEquals(removeCallbackPaths, removePaths, "Should get remove callbacks at "
        + removePaths + ", but was " + removeCallbackPaths);

    System.out.println("END " + clusterName + " at " + new Date(System.currentTimeMillis()));
  }
}<|MERGE_RESOLUTION|>--- conflicted
+++ resolved
@@ -83,14 +83,8 @@
     ZkBaseDataAccessor<ZNRecord> extBaseAccessor = new ZkBaseDataAccessor<ZNRecord>(zkclient);
 
     // init zkCacheDataAccessor
-<<<<<<< HEAD
-    String curStatePath =
-        PropertyPathBuilder.getPath(PropertyType.CURRENTSTATES, clusterName, "localhost_8901");
-    String extViewPath = PropertyPathBuilder.getPath(PropertyType.EXTERNALVIEW, clusterName);
-=======
     String curStatePath = PropertyPathBuilder.instanceCurrentState(clusterName, "localhost_8901");
     String extViewPath = PropertyPathBuilder.externalView(clusterName);
->>>>>>> d89fbb93
 
     ZkBaseDataAccessor<ZNRecord> baseAccessor = new ZkBaseDataAccessor<ZNRecord>(_gZkClient);
 
