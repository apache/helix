--- conflicted
+++ resolved
@@ -512,16 +512,15 @@
     instanceConfig.setInstanceEnabledForPartition(testResourcePrefix, "2", false);
     Assert.assertEquals(instanceConfig.getDisabledPartitions(testResourcePrefix).size(), 3);
     Assert.assertEquals(instanceConfig.getRecord()
-        .getListField(InstanceConfig.InstanceConfigProperty.HELIX_DISABLED_PARTITION.name()).size(),
+            .getListField(InstanceConfig.InstanceConfigProperty.HELIX_DISABLED_PARTITION.name()).size(),
         3);
     instanceConfig.setInstanceEnabledForPartition(testResourcePrefix, "2", true);
     Assert.assertEquals(instanceConfig.getDisabledPartitions(testResourcePrefix).size(), 2);
     Assert.assertEquals(instanceConfig.getRecord()
-        .getListField(InstanceConfig.InstanceConfigProperty.HELIX_DISABLED_PARTITION.name()).size(),
+            .getListField(InstanceConfig.InstanceConfigProperty.HELIX_DISABLED_PARTITION.name()).size(),
         2);
   }
 
-<<<<<<< HEAD
   /**
    * Test addResourceWithWeight() and validateResourcesForWagedRebalance() by trying to add a resource with incomplete ResourceConfig.
    */
@@ -619,7 +618,7 @@
     IdealState is = admin.getResourceIdealState(clusterName, testResourcePrefix);
     Assert.assertEquals(is.getRebalancerClassName(), WagedRebalancer.class.getName());
   }
-=======
+
   @Test
   public void testAddCustomizedStateConfig() {
     String className = TestHelper.getTestClassName();
@@ -710,6 +709,4 @@
     Assert.assertEquals(listTypesFromZk.get(0), "mockType2");
     Assert.assertEquals(listTypesFromZk.get(1), "mockType3");
   }
-
->>>>>>> 77110f61
 }