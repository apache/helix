/**
 * @module Helix
 * @mail Helix
 *
 * The main entry point for the Helix Controller module
 * 
 * Show controller information
 * Enable/disable cluster
 * 
 * using /clusters/{clusterName}/controller
 *
 */
var Helix = (function(Helix) {

    Helix.HelixControllerController = function($scope, $http) {

        $http.get("http://localhost:8100/clusters")
            .success(function(data) {
                $scope.clusters = data;
            })

        

        

        //list all info
        $scope.listInfo = function(cluster) {
            
            $http.get("http://localhost:8100/clusters/" + cluster.clusterName + "/Controller")
                .success(function(data) {
                    $scope.data = data;
<<<<<<< HEAD
                    $scope.dataColor = null;
=======
>>>>>>> 4aaaaa8b
                })
        }
		
        //Enable cluster controller
        $scope.enable = function(cluster) {
            
            $http.post("http://localhost:8100/clusters/" + cluster.clusterName + "/Controller",'jsonParameters={"command":"enableCluster","enabled":"true"}')
                .success(function(data) {
                    $scope.data = data;
<<<<<<< HEAD
                    $scope.dataColor = "success";
                })
        }
        
       //disable cluster
       
       $scope.disable = function(cluster) {
            
            $http.post("http://localhost:8100/clusters/" + cluster.clusterName + "/Controller",'jsonParameters={"command":"enableCluster","enabled":"false"}')
                .success(function(data) {
                    $scope.data = data;
                    $scope.dataColor = "danger";
=======
>>>>>>> 4aaaaa8b
                })
        }

    };


    return Helix;

})(Helix || {});<|MERGE_RESOLUTION|>--- conflicted
+++ resolved
@@ -29,10 +29,8 @@
             $http.get("http://localhost:8100/clusters/" + cluster.clusterName + "/Controller")
                 .success(function(data) {
                     $scope.data = data;
-<<<<<<< HEAD
                     $scope.dataColor = null;
-=======
->>>>>>> 4aaaaa8b
+
                 })
         }
 		
@@ -42,21 +40,18 @@
             $http.post("http://localhost:8100/clusters/" + cluster.clusterName + "/Controller",'jsonParameters={"command":"enableCluster","enabled":"true"}')
                 .success(function(data) {
                     $scope.data = data;
-<<<<<<< HEAD
                     $scope.dataColor = "success";
                 })
         }
         
-       //disable cluster
-       
+       //disable cluster       
        $scope.disable = function(cluster) {
             
             $http.post("http://localhost:8100/clusters/" + cluster.clusterName + "/Controller",'jsonParameters={"command":"enableCluster","enabled":"false"}')
                 .success(function(data) {
                     $scope.data = data;
                     $scope.dataColor = "danger";
-=======
->>>>>>> 4aaaaa8b
+
                 })
         }
 
