package org.apache.helix.rest.server;

/*
 * Licensed to the Apache Software Foundation (ASF) under one
 * or more contributor license agreements.  See the NOTICE file
 * distributed with this work for additional information
 * regarding copyright ownership.  The ASF licenses this file
 * to you under the Apache License, Version 2.0 (the
 * "License"); you may not use this file except in compliance
 * with the License.  You may obtain a copy of the License at
 *
 *   http://www.apache.org/licenses/LICENSE-2.0
 *
 * Unless required by applicable law or agreed to in writing,
 * software distributed under the License is distributed on an
 * "AS IS" BASIS, WITHOUT WARRANTIES OR CONDITIONS OF ANY
 * KIND, either express or implied.  See the License for the
 * specific language governing permissions and limitations
 * under the License.
 */

import java.io.IOException;
import java.util.ArrayList;
import java.util.Arrays;
import java.util.HashMap;
import java.util.Iterator;
import java.util.List;
import java.util.Map;
import java.util.Set;
import javax.ws.rs.client.Entity;
import javax.ws.rs.core.MediaType;
import javax.ws.rs.core.Response;

import com.google.common.collect.ImmutableMap;
import com.sun.research.ws.wadl.HTTPMethods;
import org.apache.helix.ConfigAccessor;
import org.apache.helix.HelixDataAccessor;
import org.apache.helix.PropertyKey;
import org.apache.helix.TestHelper;
import org.apache.helix.model.RESTConfig;
import org.apache.helix.zookeeper.datamodel.ZNRecord;
import org.apache.helix.controller.rebalancer.DelayedAutoRebalancer;
import org.apache.helix.controller.rebalancer.strategy.CrushEdRebalanceStrategy;
import org.apache.helix.controller.rebalancer.waged.WagedRebalancer;
import org.apache.helix.integration.manager.ClusterDistributedController;
import org.apache.helix.manager.zk.ZKHelixDataAccessor;
import org.apache.helix.manager.zk.ZKUtil;
import org.apache.helix.model.ClusterConfig;
import org.apache.helix.model.CustomizedStateConfig;
import org.apache.helix.model.ExternalView;
import org.apache.helix.model.IdealState;
import org.apache.helix.model.InstanceConfig;
import org.apache.helix.model.LiveInstance;
import org.apache.helix.model.MaintenanceSignal;
import org.apache.helix.rest.common.HelixRestNamespace;
import org.apache.helix.rest.server.auditlog.AuditLog;
import org.apache.helix.rest.server.resources.AbstractResource;
import org.apache.helix.rest.server.resources.AbstractResource.Command;
import org.apache.helix.rest.server.resources.helix.ClusterAccessor;
import org.apache.helix.rest.server.util.JerseyUriRequestBuilder;
import org.apache.helix.tools.ClusterVerifiers.BestPossibleExternalViewVerifier;
import org.codehaus.jackson.JsonNode;
import org.codehaus.jackson.map.ObjectMapper;
import org.codehaus.jackson.type.TypeReference;
import org.testng.Assert;
import org.testng.annotations.BeforeClass;
import org.testng.annotations.Test;

public class TestClusterAccessor extends AbstractTestClass {

  @BeforeClass
  public void beforeClass() {
    for (String cluster : _clusters) {
      ClusterConfig clusterConfig = createClusterConfig(cluster);
      _configAccessor.setClusterConfig(cluster, clusterConfig);
    }
  }

  @Test
  public void testGetClusters() throws IOException {
    System.out.println("Start test :" + TestHelper.getTestMethodName());

    _auditLogger.clearupLogs();
    String body = get("clusters", null, Response.Status.OK.getStatusCode(), true);
    JsonNode node = OBJECT_MAPPER.readTree(body);
    String clustersStr = node.get(ClusterAccessor.ClusterProperties.clusters.name()).toString();
    Assert.assertNotNull(clustersStr);

    Set<String> clusters = OBJECT_MAPPER.readValue(clustersStr,
        OBJECT_MAPPER.getTypeFactory().constructCollectionType(Set.class, String.class));
    Assert.assertEquals(clusters, _clusters,
        "clusters from response: " + clusters + " vs clusters actually: " + _clusters);

    Assert.assertEquals(_auditLogger.getAuditLogs().size(), 1);
    AuditLog auditLog = _auditLogger.getAuditLogs().get(0);
    validateAuditLog(auditLog, HTTPMethods.GET.name(), "clusters",
        Response.Status.OK.getStatusCode(), body);
    System.out.println("End test :" + TestHelper.getTestMethodName());
  }

  @Test(dependsOnMethods = "testGetClusters")
  public void testGetClusterTopology() {
    System.out.println("Start test :" + TestHelper.getTestMethodName());
    String cluster = "TestCluster_1";
    String instance = cluster + "localhost_12920";
    // set the fake zone id in instance configuration
    HelixDataAccessor helixDataAccessor = new ZKHelixDataAccessor(cluster, _baseAccessor);
    InstanceConfig instanceConfig =
        helixDataAccessor.getProperty(helixDataAccessor.keyBuilder().instanceConfig(instance));
    instanceConfig.setDomain("helixZoneId=123");
    helixDataAccessor.setProperty(helixDataAccessor.keyBuilder().instanceConfig(instance),
        instanceConfig);

    String response = new JerseyUriRequestBuilder("clusters/{}/topology").format(cluster).get(this);

    Assert.assertEquals(response,
        "{\"id\":\"TestCluster_1\",\"zones\":[{\"id\":\"123\",\"instances\":[{\"id\":\"TestCluster_1localhost_12920\"}]}],"
            + "\"allInstances\":[\"TestCluster_1localhost_12918\",\"TestCluster_1localhost_12919\",\"TestCluster_1localhost_12924\","
            + "\"TestCluster_1localhost_12925\",\"TestCluster_1localhost_12926\",\"TestCluster_1localhost_12927\",\"TestCluster_1localhost_12920\","
            + "\"TestCluster_1localhost_12921\",\"TestCluster_1localhost_12922\",\"TestCluster_1localhost_12923\"]}");
    System.out.println("End test :" + TestHelper.getTestMethodName());
  }

  @Test(dependsOnMethods = "testGetClusterTopology")
  public void testAddConfigFields() throws IOException {
    System.out.println("Start test :" + TestHelper.getTestMethodName());
    String cluster = _clusters.iterator().next();
    ClusterConfig oldConfig = getClusterConfigFromRest(cluster);

    ClusterConfig configDelta = new ClusterConfig(cluster);
    configDelta.getRecord().setSimpleField("newField", "newValue");
    configDelta.getRecord().setListField("newList", Arrays.asList("newValue1", "newValue2"));
    configDelta.getRecord().setMapField("newMap", new HashMap<String, String>() {
      {
        put("newkey1", "newvalue1");
        put("newkey2", "newvalue2");
      }
    });

    updateClusterConfigFromRest(cluster, configDelta, Command.update);

    ClusterConfig newConfig = getClusterConfigFromRest(cluster);
    oldConfig.getRecord().update(configDelta.getRecord());
    Assert.assertEquals(newConfig, oldConfig,
        "cluster config from response: " + newConfig + " vs cluster config actually: " + oldConfig);
    System.out.println("End test :" + TestHelper.getTestMethodName());
  }

  @Test(dependsOnMethods = "testAddConfigFields")
  public void testUpdateConfigFields() throws IOException {
    System.out.println("Start test :" + TestHelper.getTestMethodName());
    String cluster = _clusters.iterator().next();
    ClusterConfig config = getClusterConfigFromRest(cluster);

    ZNRecord record = config.getRecord();

    String key = record.getSimpleFields().keySet().iterator().next();
    String value = record.getSimpleField(key);
    record.getSimpleFields().clear();
    record.setSimpleField(key, value + "--updated");

    key = record.getListFields().keySet().iterator().next();
    List<String> list = record.getListField(key);
    list.remove(0);
    list.add("newValue--updated");
    record.getListFields().clear();
    record.setListField(key, list);

    key = record.getMapFields().keySet().iterator().next();
    Map<String, String> map = record.getMapField(key);
    Iterator it = map.entrySet().iterator();
    it.next();
    it.remove();
    map.put("newKey--updated", "newValue--updated");
    record.getMapFields().clear();
    record.setMapField(key, map);

    ClusterConfig prevConfig = getClusterConfigFromRest(cluster);
    updateClusterConfigFromRest(cluster, config, Command.update);
    ClusterConfig newConfig = getClusterConfigFromRest(cluster);

    prevConfig.getRecord().update(config.getRecord());
    Assert.assertEquals(newConfig, prevConfig, "cluster config from response: " + newConfig
        + " vs cluster config actually: " + prevConfig);
    System.out.println("End test :" + TestHelper.getTestMethodName());
  }

  @Test(dependsOnMethods = "testUpdateConfigFields")
  public void testDeleteConfigFields() throws IOException {
    System.out.println("Start test :" + TestHelper.getTestMethodName());
    String cluster = _clusters.iterator().next();
    ClusterConfig config = getClusterConfigFromRest(cluster);

    ZNRecord record = config.getRecord();

    String simpleKey = record.getSimpleFields().keySet().iterator().next();
    String value = record.getSimpleField(simpleKey);
    record.getSimpleFields().clear();
    record.setSimpleField(simpleKey, value);

    String listKey = record.getListFields().keySet().iterator().next();
    List<String> list = record.getListField(listKey);
    record.getListFields().clear();
    record.setListField(listKey, list);

    String mapKey = record.getMapFields().keySet().iterator().next();
    Map<String, String> map = record.getMapField(mapKey);
    record.getMapFields().clear();
    record.setMapField(mapKey, map);

    ClusterConfig prevConfig = getClusterConfigFromRest(cluster);
    updateClusterConfigFromRest(cluster, config, Command.delete);
    ClusterConfig newConfig = getClusterConfigFromRest(cluster);

    Assert.assertFalse(newConfig.getRecord().getSimpleFields().containsKey(simpleKey),
        "Failed to delete key " + simpleKey + " from cluster config");
    Assert.assertFalse(newConfig.getRecord().getListFields().containsKey(listKey),
        "Failed to delete key " + listKey + " from cluster config");
    Assert.assertFalse(newConfig.getRecord().getSimpleFields().containsKey(mapKey),
        "Failed to delete key " + mapKey + " from cluster config");

    prevConfig.getRecord().subtract(config.getRecord());
    Assert.assertEquals(newConfig, prevConfig, "cluster config from response: " + newConfig
        + " vs cluster config actually: " + prevConfig);
    System.out.println("End test :" + TestHelper.getTestMethodName());
  }

  @Test(dependsOnMethods = "testDeleteConfigFields")
  public void testCreateDeleteCluster() {
    System.out.println("Start test :" + TestHelper.getTestMethodName());
    // create an existing cluster should fail.
    _auditLogger.clearupLogs();
    String cluster = _clusters.iterator().next();
    put("clusters/" + cluster, null, Entity.entity("", MediaType.APPLICATION_JSON_TYPE),
        Response.Status.CREATED.getStatusCode());

    // create a new cluster
    cluster = "NewCluster";
    put("clusters/" + cluster, null, Entity.entity("", MediaType.APPLICATION_JSON_TYPE),
        Response.Status.CREATED.getStatusCode());

    // verify the cluster has been created.
    Assert.assertTrue(ZKUtil.isClusterSetup(cluster, _gZkClient));

    // delete the cluster
    delete("clusters/" + cluster, Response.Status.OK.getStatusCode());

    // verify the cluster has been deleted.
    Assert.assertFalse(_baseAccessor.exists("/" + cluster, 0));
    Assert.assertEquals(_auditLogger.getAuditLogs().size(), 3);
    System.out.println("End test :" + TestHelper.getTestMethodName());
  }

  @Test(dependsOnMethods = "testCreateDeleteCluster")
  public void testEnableDisableCluster() {
    System.out.println("Start test :" + TestHelper.getTestMethodName());
    // disable a cluster.
    String cluster = _clusters.iterator().next();
    _auditLogger.clearupLogs();
    post("clusters/" + cluster, ImmutableMap.of("command", "disable"),
        Entity.entity("", MediaType.APPLICATION_JSON_TYPE),
        Response.Status.OK.getStatusCode());

    PropertyKey.Builder keyBuilder = new PropertyKey.Builder(cluster);
    // verify the cluster is paused.
    Assert.assertTrue(_baseAccessor.exists(keyBuilder.pause().getPath(), 0));

    // enable a cluster.
    post("clusters/" + cluster, ImmutableMap.of("command", "enable"),
        Entity.entity("", MediaType.APPLICATION_JSON_TYPE),
        Response.Status.OK.getStatusCode());

    // verify the cluster is paused.
    Assert.assertFalse(_baseAccessor.exists(keyBuilder.pause().getPath(), 0));
    Assert.assertEquals(_auditLogger.getAuditLogs().size(), 2);
    System.out.println("End test :" + TestHelper.getTestMethodName());
  }

  @Test(dependsOnMethods = "testEnableDisableCluster")
  public void testGetClusterConfig() throws IOException {
    System.out.println("Start test :" + TestHelper.getTestMethodName());
    Response response = target("clusters/fakeCluster/configs").request().get();
    Assert.assertEquals(response.getStatus(), Response.Status.NOT_FOUND.getStatusCode());
    String cluster = _clusters.iterator().next();
    getClusterConfigFromRest(cluster);
    System.out.println("End test :" + TestHelper.getTestMethodName());
  }

  @Test(dependsOnMethods = "testGetClusterConfig")
  public void testEnableDisableMaintenanceMode() throws IOException {
    System.out.println("Start test :" + TestHelper.getTestMethodName());
    String cluster = _clusters.iterator().next();
    String reason = "Test reason";
    // enable maintenance mode
    post("clusters/" + cluster, ImmutableMap.of("command", "enableMaintenanceMode"),
        Entity.entity(reason, MediaType.APPLICATION_JSON_TYPE), Response.Status.OK.getStatusCode());

    // verify is in maintenance mode
    String body =
        get("clusters/" + cluster + "/maintenance", null, Response.Status.OK.getStatusCode(), true);
    JsonNode node = OBJECT_MAPPER.readTree(body);
    boolean maintenance =
        node.get(ClusterAccessor.ClusterProperties.maintenance.name()).getBooleanValue();
    Assert.assertTrue(maintenance);

    // Check that we could retrieve maintenance signal correctly
    String signal = get("clusters/" + cluster + "/controller/maintenanceSignal", null,
        Response.Status.OK.getStatusCode(), true);
    Map<String, Object> maintenanceSignalMap =
        OBJECT_MAPPER.readValue(signal, new TypeReference<HashMap<String, Object>>() {
        });
    Assert.assertEquals(maintenanceSignalMap.get("TRIGGERED_BY"), "USER");
    Assert.assertEquals(maintenanceSignalMap.get("REASON"), reason);
    Assert.assertNotNull(maintenanceSignalMap.get("TIMESTAMP"));
    Assert.assertEquals(maintenanceSignalMap.get("clusterName"), cluster);

    // disable maintenance mode
    post("clusters/" + cluster, ImmutableMap.of("command", "disableMaintenanceMode"),
        Entity.entity("", MediaType.APPLICATION_JSON_TYPE), Response.Status.OK.getStatusCode());

    // verify no longer in maintenance mode
    body = get("clusters/" + cluster + "/maintenance", null, Response.Status.OK.getStatusCode(), true);
    node = OBJECT_MAPPER.readTree(body);
    Assert.assertFalse(
        node.get(ClusterAccessor.ClusterProperties.maintenance.name()).getBooleanValue());

    get("clusters/" + cluster + "/controller/maintenanceSignal", null,
        Response.Status.NOT_FOUND.getStatusCode(), false);
    System.out.println("End test :" + TestHelper.getTestMethodName());
  }

  @Test(dependsOnMethods = "testEnableDisableMaintenanceMode")
  public void testGetControllerLeadershipHistory() throws IOException {
    System.out.println("Start test :" + TestHelper.getTestMethodName());
    String cluster = _clusters.iterator().next();

    // Get the leader controller name for the cluster
    String leader =
        get("clusters/" + cluster + "/controller", null, Response.Status.OK.getStatusCode(), true);
    Map<String, String> leaderMap =
        OBJECT_MAPPER.readValue(leader, new TypeReference<HashMap<String, String>>() {
        });
    Assert.assertNotNull(leaderMap, "Controller leader cannot be null!");
    leader = leaderMap.get("controller");
    Assert.assertNotNull(leader, "Leader name cannot be null!");

    // Get the controller leadership history JSON's last entry
    String leadershipHistory = get("clusters/" + cluster + "/controller/history", null,
        Response.Status.OK.getStatusCode(), true);
    Map<String, Object> leadershipHistoryMap =
        OBJECT_MAPPER.readValue(leadershipHistory, new TypeReference<HashMap<String, Object>>() {
        });
    Assert.assertNotNull(leadershipHistoryMap, "Leadership history cannot be null!");
    Object leadershipHistoryList =
        leadershipHistoryMap.get(AbstractResource.Properties.history.name());
    Assert.assertNotNull(leadershipHistoryList);
    List<?> list = (List<?>) leadershipHistoryList;
    Assert.assertTrue(list.size() > 0);
    String lastLeaderEntry = (String) list.get(list.size() - 1);

    // Check that the last entry contains the current leader name
    Assert.assertTrue(lastLeaderEntry.contains(leader));
    System.out.println("End test :" + TestHelper.getTestMethodName());
  }

  @Test(dependsOnMethods = "testGetControllerLeadershipHistory")
  public void testGetMaintenanceHistory() throws IOException {
    System.out.println("Start test :" + TestHelper.getTestMethodName());
    String cluster = _clusters.iterator().next();
    String reason = TestHelper.getTestMethodName();

    // Enable maintenance mode
    post("clusters/" + cluster, ImmutableMap.of("command", "enableMaintenanceMode"),
        Entity.entity(reason, MediaType.APPLICATION_JSON_TYPE), Response.Status.OK.getStatusCode());

    // Get the maintenance history JSON's last entry
    String maintenanceHistory = get("clusters/" + cluster + "/controller/maintenanceHistory", null,
        Response.Status.OK.getStatusCode(), true);
    Map<String, Object> maintenanceHistoryMap =
        OBJECT_MAPPER.readValue(maintenanceHistory, new TypeReference<HashMap<String, Object>>() {
        });
    Object maintenanceHistoryList =
        maintenanceHistoryMap.get(ClusterAccessor.ClusterProperties.maintenanceHistory.name());
    Assert.assertNotNull(maintenanceHistoryList);
    List<?> list = (List<?>) maintenanceHistoryList;
    Assert.assertTrue(list.size() > 0);
    String lastMaintenanceEntry = (String) list.get(list.size() - 1);

    // Check that the last entry contains the reason string
    Assert.assertTrue(lastMaintenanceEntry.contains(reason));
    System.out.println("End test :" + TestHelper.getTestMethodName());
  }

  @Test(dependsOnMethods = "testGetMaintenanceHistory")
  public void testEnableDisableMaintenanceModeWithCustomFields() {
    System.out.println("Start test :" + TestHelper.getTestMethodName());
    String cluster = _clusters.iterator().next();
    HelixDataAccessor accessor = new ZKHelixDataAccessor(cluster, _baseAccessor);

    String content = "{\"key1\":\"value1\",\"key2\":\"value2\"}";
    post("clusters/" + cluster, ImmutableMap.of("command", "enableMaintenanceMode"),
        Entity.entity(content, MediaType.APPLICATION_JSON_TYPE),
        Response.Status.OK.getStatusCode());

    MaintenanceSignal signal = accessor.getProperty(accessor.keyBuilder().maintenance());
    Assert.assertNotNull(signal);
    Assert.assertNull(signal.getReason());
    Assert.assertEquals(signal.getTriggeringEntity(), MaintenanceSignal.TriggeringEntity.USER);
    Map<String, String> simpleFields = signal.getRecord().getSimpleFields();
    Assert.assertEquals(simpleFields.get("key1"), "value1");
    Assert.assertEquals(simpleFields.get("key2"), "value2");

    post("clusters/" + cluster, ImmutableMap.of("command", "disableMaintenanceMode"),
        Entity.entity("", MediaType.APPLICATION_JSON_TYPE), Response.Status.OK.getStatusCode());
    Assert.assertFalse(
        accessor.getBaseDataAccessor().exists(accessor.keyBuilder().maintenance().getPath(), 0));
    System.out.println("End test :" + TestHelper.getTestMethodName());
  }

  @Test(dependsOnMethods = "testEnableDisableMaintenanceModeWithCustomFields")
  public void testGetStateModelDef() throws IOException {

    System.out.println("Start test :" + TestHelper.getTestMethodName());
    String cluster = "TestCluster_1";
    String urlBase = "clusters/TestCluster_1/statemodeldefs/";
    String stateModelDefs =
        get(urlBase, null, Response.Status.OK.getStatusCode(), true);
    Map<String, Object> defMap = OBJECT_MAPPER.readValue(stateModelDefs, new TypeReference<HashMap<String, Object>>() {
    });

    Assert.assertTrue(defMap.size() == 2);
    Assert.assertTrue(defMap.get("stateModelDefinitions") instanceof List);
    List<String> stateModelNames = (List<String>) defMap.get("stateModelDefinitions");
    Assert.assertEquals(stateModelNames.size(), 6);

    String oneModel = stateModelNames.get(1);
    String twoModel = stateModelNames.get(2);

    String oneModelUri = urlBase + oneModel;
    String oneResult = get(oneModelUri, null, Response.Status.OK.getStatusCode(), true);
    ZNRecord oneRecord = OBJECT_MAPPER.readValue(oneResult, ZNRecord.class);

    String twoResult =
        get("clusters/" + cluster + "/statemodeldefs/" + twoModel, null, Response.Status.OK.getStatusCode(), true);
    ZNRecord twoRecord = OBJECT_MAPPER.readValue(twoResult, ZNRecord.class);

    // delete one, expect success
    String deleteOneUri = urlBase + oneRecord.getId();
    Response deleteOneRsp = target(deleteOneUri).request().delete();
    Assert.assertEquals(deleteOneRsp.getStatus(), Response.Status.OK.getStatusCode());

    Response queryRsp = target(oneModelUri).request().get();
    Assert.assertTrue(queryRsp.getStatus() == Response.Status.BAD_REQUEST.getStatusCode());

    // delete one again, expect success
    Response deleteOneRsp2 = target(deleteOneUri).request().delete();
    Assert.assertTrue(deleteOneRsp2.getStatus() == Response.Status.OK.getStatusCode());

    // create the delete one, expect success
    Response createOneRsp = target(oneModelUri).request()
        .put(Entity.entity(OBJECT_MAPPER.writeValueAsString(oneRecord), MediaType.APPLICATION_JSON_TYPE));
    Assert.assertTrue(createOneRsp.getStatus() == Response.Status.OK.getStatusCode());

    // create the delete one again, expect failure
    Response createOneRsp2 = target(oneModelUri).request()
        .put(Entity.entity(OBJECT_MAPPER.writeValueAsString(oneRecord), MediaType.APPLICATION_JSON_TYPE));
    Assert.assertTrue(createOneRsp2.getStatus() == Response.Status.BAD_REQUEST.getStatusCode());

    // set the delete one with a modification
    ZNRecord newRecord = new ZNRecord(twoRecord, oneRecord.getId());
    Response setOneRsp = target(oneModelUri).request()
        .post(Entity.entity(OBJECT_MAPPER.writeValueAsString(newRecord), MediaType.APPLICATION_JSON_TYPE));
    Assert.assertTrue(setOneRsp.getStatus() == Response.Status.OK.getStatusCode());

    String oneResult2 = get(oneModelUri, null, Response.Status.OK.getStatusCode(), true);
    ZNRecord oneRecord2 = OBJECT_MAPPER.readValue(oneResult2, ZNRecord.class);
    Assert.assertEquals(oneRecord2, newRecord);

    // set the delete one with original; namely restore the original condition
    Response setOneRsp2 = target(oneModelUri).request()
        .post(Entity.entity(OBJECT_MAPPER.writeValueAsString(oneRecord), MediaType.APPLICATION_JSON_TYPE));
    Assert.assertTrue(setOneRsp2.getStatus() == Response.Status.OK.getStatusCode());

    String oneResult3 = get(oneModelUri, null, Response.Status.OK.getStatusCode(), true);
    ZNRecord oneRecord3 = OBJECT_MAPPER.readValue(oneResult3, ZNRecord.class);
    Assert.assertEquals(oneRecord3, oneRecord);
    System.out.println("End test :" + TestHelper.getTestMethodName());
  }

  @Test(dependsOnMethods = "testGetStateModelDef")
  public void testActivateSuperCluster() throws Exception {
    System.out.println("Start test :" + TestHelper.getTestMethodName());
    final String ACTIVATE_SUPER_CLUSTER = "RestSuperClusterActivationTest_SuperCluster";
    final String ACTIVATE_NORM_CLUSTER = "RestSuperClusterActivationTest_NormalCluster";

    // create testCluster
    _gSetupTool.addCluster(ACTIVATE_NORM_CLUSTER, true);
    ClusterConfig clusterConfig = new ClusterConfig(ACTIVATE_NORM_CLUSTER);
    clusterConfig.setFaultZoneType("helixZoneId");
    _configAccessor.setClusterConfig(ACTIVATE_NORM_CLUSTER, clusterConfig);
    Set<String> resources = createResourceConfigs(ACTIVATE_NORM_CLUSTER, 8);

    // create superCluster
    _gSetupTool.addCluster(ACTIVATE_SUPER_CLUSTER,true);
    ClusterConfig superClusterConfig = new ClusterConfig(ACTIVATE_SUPER_CLUSTER);
    _configAccessor.setClusterConfig(ACTIVATE_SUPER_CLUSTER, superClusterConfig);
    Set<String> instances = createInstances(ACTIVATE_SUPER_CLUSTER, 4);
    List<ClusterDistributedController> clusterDistributedControllers = new ArrayList<>();
    for (String instance : instances) {
      ClusterDistributedController controllerParticipant =
          new ClusterDistributedController(ZK_ADDR, ACTIVATE_SUPER_CLUSTER, instance);
      clusterDistributedControllers.add(controllerParticipant);
      controllerParticipant.syncStart();
    }

    post("clusters/" + ACTIVATE_NORM_CLUSTER,
        ImmutableMap.of("command", "activate", "superCluster", ACTIVATE_SUPER_CLUSTER),
        Entity.entity("", MediaType.APPLICATION_JSON_TYPE), Response.Status.OK .getStatusCode());

    HelixDataAccessor accessor = new ZKHelixDataAccessor(ACTIVATE_SUPER_CLUSTER, _baseAccessor);
    PropertyKey.Builder keyBuilder = accessor.keyBuilder();

    final HelixDataAccessor normalAccessor = new ZKHelixDataAccessor(ACTIVATE_NORM_CLUSTER, _baseAccessor);
    final PropertyKey.Builder normKeyBuilder = normalAccessor.keyBuilder();

    boolean result = TestHelper.verify(new TestHelper.Verifier() {
      @Override
      public boolean verify() {
        LiveInstance leader = normalAccessor.getProperty(normKeyBuilder.controllerLeader());
        return leader != null;
      }
    }, 12000);
    Assert.assertTrue(result);

    BestPossibleExternalViewVerifier verifier =
        new BestPossibleExternalViewVerifier.Builder(ACTIVATE_SUPER_CLUSTER).setZkAddr(ZK_ADDR)
            .setZkClient(_gZkClient).build();
    Assert.assertTrue(verifier.verifyByPolling());

    IdealState idealState = accessor.getProperty(keyBuilder.idealStates(ACTIVATE_NORM_CLUSTER));
    Assert.assertEquals(idealState.getRebalanceMode(), IdealState.RebalanceMode.FULL_AUTO);
    Assert.assertEquals(idealState.getRebalancerClassName(), DelayedAutoRebalancer.class.getName());
    Assert.assertEquals(idealState.getRebalanceStrategy(), CrushEdRebalanceStrategy.class.getName());
    // Note, set expected replicas value to 3, as the same value of DEFAULT_SUPERCLUSTER_REPLICA in ClusterAccessor.
    Assert.assertEquals(idealState.getReplicas(), "3");


    ExternalView externalView = accessor.getProperty(keyBuilder.externalView(ACTIVATE_NORM_CLUSTER));
    Map<String, String> extViewMapping = externalView.getRecord().getMapField(ACTIVATE_NORM_CLUSTER);
    String superClusterleader = null;
    for (Map.Entry<String, String> entry: extViewMapping.entrySet()) {
      if (entry.getValue().equals("LEADER")) {
        superClusterleader = entry.getKey();
      }
    }
    LiveInstance leader = normalAccessor.getProperty(normKeyBuilder.controllerLeader());
    Assert.assertEquals(leader.getId(), superClusterleader);

    // clean up by tearing down controllers and delete clusters
    for (ClusterDistributedController dc: clusterDistributedControllers) {
      if (dc != null && dc.isConnected()) {
        dc.syncStop();
      }
    }
    _gSetupTool.deleteCluster(ACTIVATE_NORM_CLUSTER);
    _gSetupTool.deleteCluster(ACTIVATE_SUPER_CLUSTER);
    System.out.println("End test :" + TestHelper.getTestMethodName());
  }

  @Test(dependsOnMethods = "testActivateSuperCluster")
<<<<<<< HEAD
  public void testEnableWagedRebalanceForAllResources() {
    String cluster = "TestCluster_2";
    post("clusters/" + cluster, ImmutableMap.of("command", "enableWagedRebalanceForAllResources"),
        Entity.entity("", MediaType.APPLICATION_JSON_TYPE), Response.Status.OK.getStatusCode());
    for (String resource : _gSetupTool.getClusterManagementTool().getResourcesInCluster(cluster)) {
      IdealState idealState =
          _gSetupTool.getClusterManagementTool().getResourceIdealState(cluster, resource);
      Assert.assertEquals(idealState.getRebalancerClassName(), WagedRebalancer.class.getName());
    }
  }

  @Test
  public void testCreateRESTConfig() throws IOException {
    System.out.println("Start test :" + TestHelper.getTestMethodName());
    String cluster = _clusters.iterator().next();
    RESTConfig restConfigRest = new RESTConfig(cluster);
    restConfigRest.set(RESTConfig.SimpleFields.CUSTOMIZED_HEALTH_URL, "http://*:00");
    put("clusters/" + cluster + "/restconfig", null, Entity
        .entity(OBJECT_MAPPER.writeValueAsString(restConfigRest.getRecord()),
            MediaType.APPLICATION_JSON_TYPE), Response.Status.OK.getStatusCode());
    RESTConfig restConfigZK = _configAccessor.getRESTConfig(cluster);
    Assert.assertEquals(restConfigZK, restConfigRest,
        "rest config from response: " + restConfigRest + " vs rest config actually: "
            + restConfigZK);
    System.out.println("End test :" + TestHelper.getTestMethodName());
  }

  @Test(dependsOnMethods = "testCreateRESTConfig")
  public void testUpdateRESTConfig() throws IOException {
    System.out.println("Start test :" + TestHelper.getTestMethodName());
    String cluster = _clusters.iterator().next();
    RESTConfig restConfigRest = new RESTConfig(cluster);
    // Update an entry
    restConfigRest.set(RESTConfig.SimpleFields.CUSTOMIZED_HEALTH_URL, "http://*:01");
    Entity entity = Entity.entity(OBJECT_MAPPER.writeValueAsString(restConfigRest.getRecord()),
        MediaType.APPLICATION_JSON_TYPE);
    post("clusters/" + cluster + "/restconfig", ImmutableMap.of("command", Command.update.name()),
        entity, Response.Status.OK.getStatusCode());
    RESTConfig restConfigZK = _configAccessor.getRESTConfig(cluster);
    Assert.assertEquals(restConfigZK, restConfigRest,
        "rest config from response: " + restConfigRest + " vs rest config actually: "
            + restConfigZK);

    // Delete an entry
    restConfigRest.set(RESTConfig.SimpleFields.CUSTOMIZED_HEALTH_URL, null);
    entity = Entity.entity(OBJECT_MAPPER.writeValueAsString(restConfigRest.getRecord()),
        MediaType.APPLICATION_JSON_TYPE);
    post("clusters/" + cluster + "/restconfig", ImmutableMap.of("command", Command.delete.name()),
        entity, Response.Status.OK.getStatusCode());
    restConfigZK = _configAccessor.getRESTConfig(cluster);
    Assert.assertEquals(restConfigZK, new RESTConfig(cluster),
        "rest config from response: " + new RESTConfig(cluster) + " vs rest config actually: "
            + restConfigZK);

    // Update a cluster rest config that the cluster does not exist
    String wrongClusterId = "wrong_cluster_id";
    restConfigRest = new RESTConfig(wrongClusterId);
    restConfigRest.set(RESTConfig.SimpleFields.CUSTOMIZED_HEALTH_URL, "http://*:01");
    entity = Entity.entity(OBJECT_MAPPER.writeValueAsString(restConfigRest.getRecord()),
        MediaType.APPLICATION_JSON_TYPE);
    post("clusters/" + wrongClusterId + "/restconfig",
        ImmutableMap.of("command", Command.update.name()), entity,
        Response.Status.NOT_FOUND.getStatusCode());
    System.out.println("End test :" + TestHelper.getTestMethodName());
  }

  @Test(dependsOnMethods = "testUpdateRESTConfig")
  public void testDeleteRESTConfig() {
    System.out.println("Start test :" + TestHelper.getTestMethodName());
    String cluster = _clusters.iterator().next();
    delete("clusters/" + cluster + "/restconfig", Response.Status.OK.getStatusCode());
    get("clusters/" + cluster + "/restconfig", null, Response.Status.NOT_FOUND.getStatusCode(), true);
    delete("clusters/" + cluster + "/restconfig", Response.Status.OK.getStatusCode());
=======
  public void testAddCustomizedConfigNonExistedCluster() throws IOException {
    System.out.println("Start test :" + TestHelper.getTestMethodName());
    String urlBase = "clusters/TestCluster/customized-state-aggregation-config/";
    ZNRecord record = new ZNRecord("TestCustomizedStateConfig");
    List<String> testList = new ArrayList<String>();
    testList.add("mockType1");
    record.setListField(
        CustomizedStateConfig.CustomizedStateProperty.AGGREGATION_ENABLED_TYPES
            .name(),
        testList);

    // Expecting not found response since the cluster is not setup yet.
    put(urlBase, null,
        Entity.entity(OBJECT_MAPPER.writeValueAsString(record), MediaType.APPLICATION_JSON_TYPE),
        Response.Status.NOT_FOUND.getStatusCode());
    System.out.println("End test :" + TestHelper.getTestMethodName());
  }

  @Test(dependsOnMethods = "testAddCustomizedConfigNonExistedCluster")
  public void testAddCustomizedConfig() throws Exception {
    System.out.println("Start test :" + TestHelper.getTestMethodName());
    _gSetupTool.addCluster("TestClusterCustomized", true);
    String urlBase = "clusters/TestClusterCustomized/customized-state-aggregation-config/";
    ZNRecord record = new ZNRecord("TestCustomizedStateConfig");
    List<String> testList = new ArrayList<String>();
    testList.add("mockType1");
    testList.add("mockType2");
    record.setListField(
        CustomizedStateConfig.CustomizedStateProperty.AGGREGATION_ENABLED_TYPES
            .name(),
        testList);

    put(urlBase, null,
        Entity.entity(OBJECT_MAPPER.writeValueAsString(record), MediaType.APPLICATION_JSON_TYPE),
        Response.Status.OK.getStatusCode());

    // Read CustomizedStateConfig from Zookeeper and check the content
    ConfigAccessor _configAccessor = new ConfigAccessor(ZK_ADDR);
    CustomizedStateConfig customizedConfigFromZk = _configAccessor.getCustomizedStateConfig("TestClusterCustomized");
    List<String> listTypesFromZk = customizedConfigFromZk.getAggregationEnabledTypes();
    Assert.assertEquals(listTypesFromZk.get(0), "mockType1");
    Assert.assertEquals(listTypesFromZk.get(1), "mockType2");

    // Now test the getCustomizedStateConfig method.
    String body = get(urlBase, null, Response.Status.OK.getStatusCode(), true);

    ZNRecord recordFromRest = new ObjectMapper().reader(ZNRecord.class).readValue(body);
    CustomizedStateConfig customizedConfigRest = new CustomizedStateConfig.Builder(recordFromRest).build();
    CustomizedStateConfig customizedConfigZk = _configAccessor.getCustomizedStateConfig("TestClusterCustomized");

    // Check that the CustomizedStateConfig from Zk and REST get method are equal
    Assert.assertEquals(customizedConfigRest, customizedConfigZk);

    // Check the fields individually
    List<String> listUrlFromRest = customizedConfigRest.getAggregationEnabledTypes();
    Assert.assertEquals(listUrlFromRest.get(0), "mockType1");
    Assert.assertEquals(listUrlFromRest.get(1), "mockType2");

    System.out.println("End test :" + TestHelper.getTestMethodName());
  }

  @Test(dependsOnMethods = "testAddCustomizedConfig")
  public void testDeleteCustomizedConfig() throws IOException {
    System.out.println("Start test :" + TestHelper.getTestMethodName());
    _gSetupTool.addCluster("TestClusterCustomized", true);
    String urlBase = "clusters/TestClusterCustomized/customized-state-aggregation-config/";
    ZNRecord record = new ZNRecord("TestCustomizedStateConfig");
    List<String> testList = new ArrayList<String>();
    testList.add("mockType1");
    record.setListField(
        CustomizedStateConfig.CustomizedStateProperty.AGGREGATION_ENABLED_TYPES
            .name(),
        testList);

    put(urlBase, null,
        Entity.entity(OBJECT_MAPPER.writeValueAsString(record), MediaType.APPLICATION_JSON_TYPE),
        Response.Status.OK.getStatusCode());

    // Read CustomizedStateConfig from Zookeeper and make sure it exists
    ConfigAccessor _configAccessor = new ConfigAccessor(ZK_ADDR);
    CustomizedStateConfig customizedConfigFromZk = _configAccessor.getCustomizedStateConfig("TestClusterCustomized");
    Assert.assertNotNull(customizedConfigFromZk);

    delete(urlBase, Response.Status.OK.getStatusCode());

    customizedConfigFromZk = _configAccessor.getCustomizedStateConfig("TestClusterCustomized");
    Assert.assertNull(customizedConfigFromZk);

    System.out.println("End test :" + TestHelper.getTestMethodName());
  }


  @Test(dependsOnMethods = "testDeleteCustomizedConfig")
  public void testUpdateCustomizedConfig() throws IOException {
    System.out.println("Start test :" + TestHelper.getTestMethodName());
    _gSetupTool.addCluster("TestClusterCustomized", true);
    String urlBase = "clusters/TestClusterCustomized/customized-state-aggregation-config/";
    ZNRecord record = new ZNRecord("TestCustomizedStateConfig");
    List<String> testList = new ArrayList<String>();
    testList.add("mockType1");
    record.setListField(
        CustomizedStateConfig.CustomizedStateProperty.AGGREGATION_ENABLED_TYPES
            .name(),
        testList);

    put(urlBase, null,
        Entity.entity(OBJECT_MAPPER.writeValueAsString(record), MediaType.APPLICATION_JSON_TYPE),
        Response.Status.OK.getStatusCode());

    // Read CustomizedStateConfig from Zookeeper and make sure it exists
    ConfigAccessor _configAccessor = new ConfigAccessor(ZK_ADDR);
    CustomizedStateConfig customizedConfigFromZk = _configAccessor.getCustomizedStateConfig("TestClusterCustomized");
    Assert.assertNotNull(customizedConfigFromZk);

    // Add new type to CustomizedStateConfig
    Map<String, String> map1 = new HashMap<>();
    map1.put("command", Command.add.name());
    map1.put("type", "mockType2");

    post(urlBase, map1, Entity.entity("", MediaType.APPLICATION_JSON_TYPE),
        Response.Status.OK.getStatusCode());

    customizedConfigFromZk =
        _configAccessor.getCustomizedStateConfig("TestClusterCustomized");
    List<String> listTypesFromZk = customizedConfigFromZk.getAggregationEnabledTypes();
    Assert.assertEquals(listTypesFromZk.get(0), "mockType1");
    Assert.assertEquals(listTypesFromZk.get(1), "mockType2");

    // Remove a type to CustomizedStateConfig
    Map<String, String> map2 = new HashMap<>();
    map2.put("command", Command.delete.name());
    map2.put("type", "mockType1");

    post(urlBase, map2, Entity.entity("", MediaType.APPLICATION_JSON_TYPE),
        Response.Status.OK.getStatusCode());

    customizedConfigFromZk =
        _configAccessor.getCustomizedStateConfig("TestClusterCustomized");
    listTypesFromZk = customizedConfigFromZk.getAggregationEnabledTypes();
    Assert.assertEquals(listTypesFromZk.get(0), "mockType2");
    Assert.assertFalse(listTypesFromZk.contains("mockType1"));

>>>>>>> 77110f61
    System.out.println("End test :" + TestHelper.getTestMethodName());
  }

  private ClusterConfig getClusterConfigFromRest(String cluster) throws IOException {
    String body = get("clusters/" + cluster + "/configs", null, Response.Status.OK.getStatusCode(), true);

    ZNRecord record = new ObjectMapper().reader(ZNRecord.class).readValue(body);
    ClusterConfig clusterConfigRest = new ClusterConfig(record);
    ClusterConfig clusterConfigZk = _configAccessor.getClusterConfig(cluster);
    Assert.assertEquals(clusterConfigZk, clusterConfigRest, "cluster config from response: "
        + clusterConfigRest + " vs cluster config actually: " + clusterConfigZk);

    return clusterConfigRest;
  }

  private void updateClusterConfigFromRest(String cluster, ClusterConfig newConfig, Command command)
      throws IOException {
    _auditLogger.clearupLogs();
    Entity entity = Entity.entity(OBJECT_MAPPER.writeValueAsString(newConfig.getRecord()),
        MediaType.APPLICATION_JSON_TYPE);
    post("clusters/" + cluster + "/configs", ImmutableMap.of("command", command.name()), entity,
        Response.Status.OK.getStatusCode());

    Assert.assertEquals(_auditLogger.getAuditLogs().size(), 1);
    AuditLog auditLog = _auditLogger.getAuditLogs().get(0);
    validateAuditLog(auditLog, HTTPMethods.POST.name(), "clusters/" + cluster + "/configs",
        Response.Status.OK.getStatusCode(), null);
  }

  private ClusterConfig createClusterConfig(String cluster) {
    ClusterConfig clusterConfig = _configAccessor.getClusterConfig(cluster);

    clusterConfig.setPersistBestPossibleAssignment(true);
    clusterConfig.getRecord().setSimpleField("SimpleField1", "Value1");
    clusterConfig.getRecord().setSimpleField("SimpleField2", "Value2");

    clusterConfig.getRecord().setListField("ListField1",
        Arrays.asList("Value1", "Value2", "Value3"));
    clusterConfig.getRecord().setListField("ListField2",
        Arrays.asList("Value2", "Value1", "Value3"));

    clusterConfig.getRecord().setMapField("MapField1", new HashMap<String, String>() {
      {
        put("key1", "value1");
        put("key2", "value2");
      }
    });
    clusterConfig.getRecord().setMapField("MapField2", new HashMap<String, String>() {
      {
        put("key3", "value1");
        put("key4", "value2");
      }
    });

    return clusterConfig;
  }

  private void validateAuditLog(AuditLog auditLog, String httpMethod, String requestPath,
      int statusCode, String responseEntity) {
    Assert.assertEquals(auditLog.getHttpMethod(), httpMethod);
    Assert.assertNotNull(auditLog.getClientIP());
    Assert.assertNotNull(auditLog.getClientHostPort());
    Assert.assertNotNull(auditLog.getCompleteTime());
    Assert.assertNotNull(auditLog.getStartTime());
    Assert.assertEquals(auditLog.getNamespace(), HelixRestNamespace.DEFAULT_NAMESPACE_NAME);
    Assert.assertEquals(auditLog.getRequestPath(), requestPath);
    Assert.assertEquals(auditLog.getResponseCode(), statusCode);
    Assert.assertEquals(auditLog.getResponseEntity(), responseEntity);
  }
}<|MERGE_RESOLUTION|>--- conflicted
+++ resolved
@@ -568,7 +568,6 @@
   }
 
   @Test(dependsOnMethods = "testActivateSuperCluster")
-<<<<<<< HEAD
   public void testEnableWagedRebalanceForAllResources() {
     String cluster = "TestCluster_2";
     post("clusters/" + cluster, ImmutableMap.of("command", "enableWagedRebalanceForAllResources"),
@@ -642,10 +641,13 @@
     delete("clusters/" + cluster + "/restconfig", Response.Status.OK.getStatusCode());
     get("clusters/" + cluster + "/restconfig", null, Response.Status.NOT_FOUND.getStatusCode(), true);
     delete("clusters/" + cluster + "/restconfig", Response.Status.OK.getStatusCode());
-=======
+
+    System.out.println("End test :" + TestHelper.getTestMethodName());
+  }
+
   public void testAddCustomizedConfigNonExistedCluster() throws IOException {
     System.out.println("Start test :" + TestHelper.getTestMethodName());
-    String urlBase = "clusters/TestCluster/customized-state-aggregation-config/";
+    String urlBase = "clusters/TestCluster/customized-state-config/";
     ZNRecord record = new ZNRecord("TestCustomizedStateConfig");
     List<String> testList = new ArrayList<String>();
     testList.add("mockType1");
@@ -665,7 +667,7 @@
   public void testAddCustomizedConfig() throws Exception {
     System.out.println("Start test :" + TestHelper.getTestMethodName());
     _gSetupTool.addCluster("TestClusterCustomized", true);
-    String urlBase = "clusters/TestClusterCustomized/customized-state-aggregation-config/";
+    String urlBase = "clusters/TestClusterCustomized/customized-state-config/";
     ZNRecord record = new ZNRecord("TestCustomizedStateConfig");
     List<String> testList = new ArrayList<String>();
     testList.add("mockType1");
@@ -708,7 +710,7 @@
   public void testDeleteCustomizedConfig() throws IOException {
     System.out.println("Start test :" + TestHelper.getTestMethodName());
     _gSetupTool.addCluster("TestClusterCustomized", true);
-    String urlBase = "clusters/TestClusterCustomized/customized-state-aggregation-config/";
+    String urlBase = "clusters/TestClusterCustomized/customized-state-config/";
     ZNRecord record = new ZNRecord("TestCustomizedStateConfig");
     List<String> testList = new ArrayList<String>();
     testList.add("mockType1");
@@ -739,7 +741,7 @@
   public void testUpdateCustomizedConfig() throws IOException {
     System.out.println("Start test :" + TestHelper.getTestMethodName());
     _gSetupTool.addCluster("TestClusterCustomized", true);
-    String urlBase = "clusters/TestClusterCustomized/customized-state-aggregation-config/";
+    String urlBase = "clusters/TestClusterCustomized/customized-state-config/";
     ZNRecord record = new ZNRecord("TestCustomizedStateConfig");
     List<String> testList = new ArrayList<String>();
     testList.add("mockType1");
@@ -785,7 +787,6 @@
     Assert.assertEquals(listTypesFromZk.get(0), "mockType2");
     Assert.assertFalse(listTypesFromZk.contains("mockType1"));
 
->>>>>>> 77110f61
     System.out.println("End test :" + TestHelper.getTestMethodName());
   }
 
