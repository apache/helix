--- conflicted
+++ resolved
@@ -57,14 +57,10 @@
   private static final String ZK_ADDR = "localhost:2183";
   private static final int DEFAULT_TIMEOUT_MS = 1000;
   private static final String ENTRY_STRING_VALUE = "test-value";
-<<<<<<< HEAD
   protected static final String ZK_SHARDING_KEY_PREFIX = "/sharding-key-0";
   protected static String PARENT_PATH = ZK_SHARDING_KEY_PREFIX + "/RealmAwareZkClient";
   protected static final String TEST_INVALID_PATH = ZK_SHARDING_KEY_PREFIX + "_invalid" + "/a/b/c";
 
-
-=======
->>>>>>> d379f9fc
   private final Object _syncObject = new Object();
 
   private ZkServer _zkServer;
@@ -332,8 +328,7 @@
     zkServer.start();
     return zkServer;
   }
-
-<<<<<<< HEAD
+  
   /**
    * Test that zk multi works for zkmetaclient operations create,
    * delete, and set.
@@ -399,9 +394,7 @@
       }
     }
   }
-
-=======
->>>>>>> d379f9fc
+  
   private class MockDataChangeListener implements DataChangeListener {
     private final AtomicInteger _triggeredCount = new AtomicInteger(0);
     private volatile ChangeType _lastEventType;
