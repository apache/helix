package org.apache.helix.zookeeper.zkclient;

/*
 * Licensed to the Apache Software Foundation (ASF) under one
 * or more contributor license agreements.  See the NOTICE file
 * distributed with this work for additional information
 * regarding copyright ownership.  The ASF licenses this file
 * to you under the Apache License, Version 2.0 (the
 * "License"); you may not use this file except in compliance
 * with the License.  You may obtain a copy of the License at
 *
 *     http://www.apache.org/licenses/LICENSE-2.0
 *
 * Unless required by applicable law or agreed to in writing,
 * software distributed under the License is distributed on an
 * "AS IS" BASIS, WITHOUT WARRANTIES OR CONDITIONS OF ANY
 * KIND, either express or implied.  See the License for the
 * specific language governing permissions and limitations
 * under the License.
 */

import java.lang.reflect.Method;
import java.util.Arrays;
import java.util.Date;
import java.util.List;
import java.util.Map;
import java.util.Map.Entry;
import java.util.OptionalLong;
import java.util.Set;
import java.util.concurrent.Callable;
import java.util.concurrent.ConcurrentHashMap;
import java.util.concurrent.CopyOnWriteArraySet;
import java.util.concurrent.TimeUnit;
import java.util.concurrent.atomic.AtomicLong;
import javax.management.JMException;
import org.apache.helix.zookeeper.api.client.ChildrenSubscribeResult;
import org.apache.helix.zookeeper.constant.ZkSystemPropertyKeys;
import org.apache.helix.zookeeper.datamodel.SessionAwareZNRecord;
import org.apache.helix.zookeeper.datamodel.ZNRecord;
import org.apache.helix.zookeeper.exception.ZkClientException;
import org.apache.helix.zookeeper.util.GZipCompressionUtil;
import org.apache.helix.zookeeper.util.ZNRecordUtil;
import org.apache.helix.zookeeper.zkclient.annotation.PreFetchChangedData;
import org.apache.helix.zookeeper.zkclient.callback.ZkAsyncCallMonitorContext;
import org.apache.helix.zookeeper.zkclient.callback.ZkAsyncCallbacks;
import org.apache.helix.zookeeper.zkclient.callback.ZkAsyncRetryCallContext;
import org.apache.helix.zookeeper.zkclient.callback.ZkAsyncRetryThread;
import org.apache.helix.zookeeper.zkclient.exception.ZkBadVersionException;
import org.apache.helix.zookeeper.zkclient.exception.ZkException;
import org.apache.helix.zookeeper.zkclient.exception.ZkInterruptedException;
import org.apache.helix.zookeeper.zkclient.exception.ZkMarshallingError;
import org.apache.helix.zookeeper.zkclient.exception.ZkNoNodeException;
import org.apache.helix.zookeeper.zkclient.exception.ZkNodeExistsException;
import org.apache.helix.zookeeper.zkclient.exception.ZkSessionMismatchedException;
import org.apache.helix.zookeeper.zkclient.exception.ZkTimeoutException;
import org.apache.helix.zookeeper.zkclient.metric.ZkClientMonitor;
import org.apache.helix.zookeeper.zkclient.serialize.BasicZkSerializer;
import org.apache.helix.zookeeper.zkclient.serialize.PathBasedZkSerializer;
import org.apache.helix.zookeeper.zkclient.serialize.ZkSerializer;
import org.apache.helix.zookeeper.zkclient.util.ExponentialBackoffStrategy;
import org.apache.zookeeper.CreateMode;
import org.apache.zookeeper.KeeperException;
import org.apache.zookeeper.KeeperException.ConnectionLossException;
import org.apache.zookeeper.KeeperException.SessionExpiredException;
import org.apache.zookeeper.Op;
import org.apache.zookeeper.OpResult;
import org.apache.zookeeper.WatchedEvent;
import org.apache.zookeeper.Watcher;
import org.apache.zookeeper.Watcher.Event.EventType;
import org.apache.zookeeper.Watcher.Event.KeeperState;
import org.apache.zookeeper.ZooDefs;
import org.apache.zookeeper.ZooKeeper;
import org.apache.zookeeper.data.ACL;
import org.apache.zookeeper.data.Stat;
import org.slf4j.Logger;
import org.slf4j.LoggerFactory;

/**
 * "Native ZkClient": not to be used directly.
 *
 * Abstracts the interaction with zookeeper and allows permanent (not just one time) watches on
 * nodes in ZooKeeper.
 * WARN: Do not use this class directly, use {@link org.apache.helix.zookeeper.impl.client.ZkClient} instead.
 */
public class ZkClient implements Watcher {
  private static final Logger LOG = LoggerFactory.getLogger(ZkClient.class);

  public static final long TTL_NOT_SET = -1L;
  private static final long MAX_RECONNECT_INTERVAL_MS = 30000; // 30 seconds

  // If number of children exceeds this limit, getChildren() should not retry on connection loss.
  // This is a workaround for exiting retry on connection loss because of large number of children.
  // 100K is specific for helix messages which use UUID, making packet length just below 4 MB.
  // TODO: remove it once we have a better way to exit retry for this case
  private static final int NUM_CHILDREN_LIMIT = 100 * 1000;

  private static final boolean SYNC_ON_SESSION = Boolean.parseBoolean(
      System.getProperty(ZkSystemPropertyKeys.ZK_AUTOSYNC_ENABLED, "true"));
  private static final String SYNC_PATH = "/";

  private static AtomicLong UID = new AtomicLong(0);
  public final long _uid;

  // ZNode write size limit in bytes.
  // TODO: use ZKConfig#JUTE_MAXBUFFER once bumping up ZK to 3.5.2+
  private static final int WRITE_SIZE_LIMIT =
      Integer.getInteger(ZkSystemPropertyKeys.JUTE_MAXBUFFER, ZNRecord.SIZE_LIMIT);

  private final IZkConnection _connection;
  private final long _operationRetryTimeoutInMillis;
  private final Map<String, Set<IZkChildListener>> _childListener = new ConcurrentHashMap<>();
  private final ConcurrentHashMap<String, Set<IZkDataListenerEntry>> _dataListener =
      new ConcurrentHashMap<>();
  private final Set<IZkStateListener> _stateListener = new CopyOnWriteArraySet<>();
  private KeeperState _currentState;
  private final ZkLock _zkEventLock = new ZkLock();

  // When a new zookeeper instance is created in reconnect, its session id is not yet valid before
  // the zookeeper session is established(SyncConnected). To avoid session race condition in
  // handling new session, the new session event is only fired after SyncConnected. Meanwhile,
  // SyncConnected state is also received when re-opening the zk connection. So to avoid firing
  // new session event more than once, this flag is used to check.
  // It is set to false when once existing expires. And set it to true once the new session event
  // is fired the first time.
  private boolean _isNewSessionEventFired;

  private boolean _shutdownTriggered;
  private ZkEventThread _eventThread;
  // TODO PVo remove this later
  private Thread _zookeeperEventThread;
  private volatile boolean _closed;
  private PathBasedZkSerializer _pathBasedZkSerializer;
  private ZkClientMonitor _monitor;

  // To automatically retry the async operation, we need a separate thread other than the
  // ZkEventThread. Otherwise the retry request might block the normal event processing.
  protected final ZkAsyncRetryThread _asyncCallRetryThread;

  private class IZkDataListenerEntry {
    final IZkDataListener _dataListener;
    final boolean _prefetchData;

    public IZkDataListenerEntry(IZkDataListener dataListener, boolean prefetchData) {
      _dataListener = dataListener;
      _prefetchData = prefetchData;
    }

    public IZkDataListenerEntry(IZkDataListener dataListener) {
      _dataListener = dataListener;
      _prefetchData = false;
    }

    public IZkDataListener getDataListener() {
      return _dataListener;
    }

    public boolean isPrefetchData() {
      return _prefetchData;
    }

    @Override
    public boolean equals(Object o) {
      if (this == o) {
        return true;
      }
      if (!(o instanceof IZkDataListenerEntry)) {
        return false;
      }

      IZkDataListenerEntry that = (IZkDataListenerEntry) o;

      return _dataListener.equals(that._dataListener);
    }

    @Override
    public int hashCode() {
      return _dataListener.hashCode();
    }
  }

  private class ZkPathStatRecord {
    private final String _path;
    private Stat _stat = null;
    private boolean _checked = false;

    public ZkPathStatRecord(String path) {
      _path = path;
    }

    public boolean pathExists() {
      return _stat != null;
    }

    public boolean pathChecked() {
      return _checked;
    }

    /*
     * Note this method is not thread safe.
     */
    public void recordPathStat(Stat stat, OptionalLong notificationTime) {
      _checked = true;
      _stat = stat;

      if (_monitor != null && stat != null && notificationTime.isPresent()) {
        long updateTime = Math.max(stat.getCtime(), stat.getMtime());
        if (notificationTime.getAsLong() > updateTime) {
          _monitor.recordDataPropagationLatency(_path, notificationTime.getAsLong() - updateTime);
        } // else, the node was updated again after the notification. Propagation latency is
        // unavailable.
      }
    }
  }

  protected ZkClient(IZkConnection zkConnection, int connectionTimeout, long operationRetryTimeout,
      PathBasedZkSerializer zkSerializer, String monitorType, String monitorKey,
      String monitorInstanceName, boolean monitorRootPathOnly) {
    if (zkConnection == null) {
      throw new NullPointerException("Zookeeper connection is null!");
    }

    _uid = UID.getAndIncrement();
    validateWriteSizeLimitConfig();

    _connection = zkConnection;
    _pathBasedZkSerializer = zkSerializer;
    _operationRetryTimeoutInMillis = operationRetryTimeout;
    _isNewSessionEventFired = false;

    _asyncCallRetryThread = new ZkAsyncRetryThread(zkConnection.getServers());
    _asyncCallRetryThread.start();
    LOG.debug("ZkClient created with uid {}, _asyncCallRetryThread id {}", _uid, _asyncCallRetryThread.getId());

    if (monitorKey != null && !monitorKey.isEmpty() && monitorType != null && !monitorType
        .isEmpty()) {
      _monitor =
          new ZkClientMonitor(monitorType, monitorKey, monitorInstanceName, monitorRootPathOnly,
              _eventThread);
    } else {
      LOG.info("ZkClient monitor key or type is not provided. Skip monitoring.");
    }

    connect(connectionTimeout, this);

    try {
      if (_monitor != null) {
        _monitor.register();
      }
    } catch (JMException e){
      LOG.error("Error in creating ZkClientMonitor", e);
    }
  }

  public List<String> subscribeChildChanges(String path, IZkChildListener listener) {
    ChildrenSubscribeResult result = subscribeChildChanges(path, listener, false);
    return result.getChildren();
  }

  public ChildrenSubscribeResult subscribeChildChanges(String path, IZkChildListener listener, boolean skipWatchingNonExistNode) {
    synchronized (_childListener) {
      Set<IZkChildListener> listeners = _childListener.get(path);
      if (listeners == null) {
        listeners = new CopyOnWriteArraySet<>();
        _childListener.put(path, listeners);
      }
      listeners.add(listener);
    }

    List<String> children = watchForChilds(path, skipWatchingNonExistNode);
    if (children == null && skipWatchingNonExistNode) {
      unsubscribeChildChanges(path, listener);
      LOG.info("zkclient{}, watchForChilds failed to install no-existing watch and add listener. Path: {}", _uid, path);
      return new ChildrenSubscribeResult(children, false);
    }

    return new ChildrenSubscribeResult(children, true);
  }

  public void unsubscribeChildChanges(String path, IZkChildListener childListener) {
    synchronized (_childListener) {
      final Set<IZkChildListener> listeners = _childListener.get(path);
      if (listeners != null) {
        listeners.remove(childListener);
      }
    }
  }

  public boolean subscribeDataChanges(String path, IZkDataListener listener, boolean skipWatchingNonExistNode) {
    Set<IZkDataListenerEntry> listenerEntries;
    synchronized (_dataListener) {
      listenerEntries = _dataListener.get(path);
      if (listenerEntries == null) {
        listenerEntries = new CopyOnWriteArraySet<>();
        _dataListener.put(path, listenerEntries);
      }

      boolean prefetchEnabled = isPrefetchEnabled(listener);
      IZkDataListenerEntry listenerEntry = new IZkDataListenerEntry(listener, prefetchEnabled);
      listenerEntries.add(listenerEntry);
      if (prefetchEnabled) {
        if (LOG.isDebugEnabled()) {
          LOG.debug("zkclient {} subscribed data changes for {}, listener {}, prefetch data {}",
              _uid, path, listener, prefetchEnabled);
        }
      }
    }

    boolean watchInstalled = watchForData(path, skipWatchingNonExistNode);
    if (!watchInstalled) {
      // Now let us remove this handler.
      unsubscribeDataChanges(path, listener);
      LOG.info("zkclient {} watchForData failed to install no-existing path and thus add listener. Path: {}",
          _uid, path);
      return false;
    }

    if (LOG.isDebugEnabled()) {
      LOG.debug("zkclient {}, Subscribed data changes for {}", _uid, path);
    }
    return true;
  }

   /**
    * Subscribe the path and the listener will handle data events of the path
    * WARNING: if the path is created after deletion, users need to re-subscribe the path
    * @param path The zookeeper path
    * @param listener Instance of {@link IZkDataListener}
    */
  public void subscribeDataChanges(String path, IZkDataListener listener) {
    subscribeDataChanges(path, listener, false);
  }

  private boolean isPrefetchEnabled(IZkDataListener dataListener) {
    PreFetchChangedData preFetch = dataListener.getClass().getAnnotation(PreFetchChangedData.class);
    if (preFetch != null) {
      return preFetch.enabled();
    }

    Method callbackMethod = IZkDataListener.class.getMethods()[0];
    try {
      Method method = dataListener.getClass()
          .getMethod(callbackMethod.getName(), callbackMethod.getParameterTypes());
      PreFetchChangedData preFetchInMethod = method.getAnnotation(PreFetchChangedData.class);
      if (preFetchInMethod != null) {
        return preFetchInMethod.enabled();
      }
    } catch (NoSuchMethodException e) {
      LOG.warn("Zkclient {}, No method {} defined in listener {}",
          _uid, callbackMethod.getName(), dataListener.getClass().getCanonicalName());
    }

    return true;
  }

  public void unsubscribeDataChanges(String path, IZkDataListener dataListener) {
    synchronized (_dataListener) {
      final Set<IZkDataListenerEntry> listeners = _dataListener.get(path);
      if (listeners != null) {
        IZkDataListenerEntry listenerEntry = new IZkDataListenerEntry(dataListener);
        listeners.remove(listenerEntry);
      }
      if (listeners == null || listeners.isEmpty()) {
        _dataListener.remove(path);
      }
    }
  }

  public void subscribeStateChanges(final IZkStateListener listener) {
    synchronized (_stateListener) {
      _stateListener.add(listener);
    }
  }

  /**
   * Subscribes state changes for a {@link IZkStateListener} listener.
   *
   * @deprecated
   * This is deprecated. It is kept for backwards compatibility. Please use
   * {@link #subscribeStateChanges(IZkStateListener)}.
   *
   * @param listener {@link IZkStateListener} listener
   */
  @Deprecated
  public void subscribeStateChanges(
      final org.apache.helix.zookeeper.zkclient.deprecated.IZkStateListener listener) {
    subscribeStateChanges(new IZkStateListenerI0ItecImpl(listener));
  }

  public void unsubscribeStateChanges(IZkStateListener stateListener) {
    synchronized (_stateListener) {
      _stateListener.remove(stateListener);
    }
  }

  /**
   * Unsubscribes state changes for a {@link IZkStateListener} listener.
   *
   * @deprecated
   * This is deprecated. It is kept for backwards compatibility. Please use
   * {@link #unsubscribeStateChanges(IZkStateListener)}.
   *
   * @param stateListener {@link IZkStateListener} listener
   */
  @Deprecated
  public void unsubscribeStateChanges(
      org.apache.helix.zookeeper.zkclient.deprecated.IZkStateListener stateListener) {
    unsubscribeStateChanges(new IZkStateListenerI0ItecImpl(stateListener));
  }

  public void unsubscribeAll() {
    synchronized (_childListener) {
      _childListener.clear();
    }
    synchronized (_dataListener) {
      _dataListener.clear();
    }
    synchronized (_stateListener) {
      _stateListener.clear();
    }
  }

  // </listeners>

  /**
   * Create a persistent node.
   * @param path
   * @throws ZkInterruptedException
   *           if operation was interrupted, or a required reconnection got interrupted
   * @throws IllegalArgumentException
   *           if called from anything except the ZooKeeper event thread
   * @throws ZkException
   *           if any ZooKeeper exception occurred
   * @throws RuntimeException
   *           if any other exception occurs
   */
  public void createPersistent(String path)
      throws ZkInterruptedException, IllegalArgumentException, ZkException, RuntimeException {
    createPersistent(path, false);
  }

  /**
   * Create a persistent node with TTL.
   * @param path the path where you want the node to be created
   * @param ttl TTL of the node in milliseconds
   * @throws ZkInterruptedException
   *           if operation was interrupted, or a required reconnection got interrupted
   * @throws IllegalArgumentException
   *           if called from anything except the ZooKeeper event thread
   * @throws ZkException
   *           if any ZooKeeper exception occurred
   * @throws RuntimeException
   *           if any other exception occurs
   */
  public void createPersistentWithTTL(String path, long ttl)
      throws ZkInterruptedException, IllegalArgumentException, ZkException, RuntimeException {
    createPersistentWithTTL(path, false, ttl);
  }

  /**
   * Create a container node.
   * @param path the path where you want the node to be created
   * @throws ZkInterruptedException
   *           if operation was interrupted, or a required reconnection got interrupted
   * @throws IllegalArgumentException
   *           if called from anything except the ZooKeeper event thread
   * @throws ZkException
   *           if any ZooKeeper exception occurred
   * @throws RuntimeException
   *           if any other exception occurs
   */
  public void createContainer(String path)
      throws ZkInterruptedException, IllegalArgumentException, ZkException, RuntimeException {
    createContainer(path, false);
  }

  /**
   * Create a persistent node and set its ACLs.
   * @param path
   * @param createParents
   *          if true all parent dirs are created as well and no {@link ZkNodeExistsException} is
   *          thrown in case the
   *          path already exists
   * @throws ZkInterruptedException
   *           if operation was interrupted, or a required reconnection got interrupted
   * @throws IllegalArgumentException
   *           if called from anything except the ZooKeeper event thread
   * @throws ZkException
   *           if any ZooKeeper exception occurred
   * @throws RuntimeException
   *           if any other exception occurs
   */
  public void createPersistent(String path, boolean createParents)
      throws ZkInterruptedException, IllegalArgumentException, ZkException, RuntimeException {
    createPersistent(path, createParents, ZooDefs.Ids.OPEN_ACL_UNSAFE);
  }

  /**
   * Create a persistent node with TTL and set its ACLs.
   * @param path the path where you want the node to be created
   * @param createParents if true all parent dirs are created as well and no
   *                      {@link ZkNodeExistsException} is thrown in case the path already exists
   * @param ttl TTL of the node in milliseconds
   * @throws ZkInterruptedException
   *           if operation was interrupted, or a required reconnection got interrupted
   * @throws IllegalArgumentException
   *           if called from anything except the ZooKeeper event thread
   * @throws ZkException
   *           if any ZooKeeper exception occurred
   * @throws RuntimeException
   *           if any other exception occurs
   */
  public void createPersistentWithTTL(String path, boolean createParents, long ttl)
      throws ZkInterruptedException, IllegalArgumentException, ZkException, RuntimeException {
    createPersistentWithTTL(path, createParents, ZooDefs.Ids.OPEN_ACL_UNSAFE, ttl);
  }

  /**
   * Create a container node and set its ACLs.
   * @param path the path where you want the node to be created
   * @param createParents if true all parent dirs are created as well and no
   *                      {@link ZkNodeExistsException} is thrown in case the path already exists
   * @throws ZkInterruptedException
   *           if operation was interrupted, or a required reconnection got interrupted
   * @throws IllegalArgumentException
   *           if called from anything except the ZooKeeper event thread
   * @throws ZkException
   *           if any ZooKeeper exception occurred
   * @throws RuntimeException
   *           if any other exception occurs
   */
  public void createContainer(String path, boolean createParents)
      throws ZkInterruptedException, IllegalArgumentException, ZkException, RuntimeException {
    createContainer(path, createParents, ZooDefs.Ids.OPEN_ACL_UNSAFE);
  }

  /**
   * Create a persistent node and set its ACLs.
   * @param path
   * @param acl
   *          List of ACL permissions to assign to the node
   * @param createParents
   *          if true all parent dirs are created as well and no {@link ZkNodeExistsException} is
   *          thrown in case the
   *          path already exists
   * @throws ZkInterruptedException
   *           if operation was interrupted, or a required reconnection got interrupted
   * @throws IllegalArgumentException
   *           if called from anything except the ZooKeeper event thread
   * @throws ZkException
   *           if any ZooKeeper exception occurred
   * @throws RuntimeException
   *           if any other exception occurs
   */
  public void createPersistent(String path, boolean createParents, List<ACL> acl)
      throws ZkInterruptedException, IllegalArgumentException, ZkException, RuntimeException {
    try {
      create(path, null, acl, CreateMode.PERSISTENT);
    } catch (ZkNodeExistsException e) {
      if (!createParents) {
        throw e;
      }
    } catch (ZkNoNodeException e) {
      if (!createParents) {
        throw e;
      }
      String parentDir = path.substring(0, path.lastIndexOf('/'));
      createPersistent(parentDir, createParents, acl);
      createPersistent(path, createParents, acl);
    }
  }

  /**
   * Create a persistent node with TTL and set its ACLs.
   * @param path the path where you want the node to be created
   * @param createParents if true all parent dirs are created as well and no
   *                      {@link ZkNodeExistsException} is thrown in case the path already exists
   * @param acl List of ACL permissions to assign to the node
   * @param ttl TTL of the node in milliseconds
   * @throws ZkInterruptedException
   *           if operation was interrupted, or a required reconnection got interrupted
   * @throws IllegalArgumentException
   *           if called from anything except the ZooKeeper event thread
   * @throws ZkException
   *           if any ZooKeeper exception occurred
   * @throws RuntimeException
   *           if any other exception occurs
   */
  public void createPersistentWithTTL(String path, boolean createParents, List<ACL> acl, long ttl)
      throws ZkInterruptedException, IllegalArgumentException, ZkException, RuntimeException {
    try {
      create(path, null, acl, CreateMode.PERSISTENT_WITH_TTL, ttl);
    } catch (ZkNodeExistsException e) {
      if (!createParents) {
        throw e;
      }
    } catch (ZkNoNodeException e) {
      if (!createParents) {
        throw e;
      }
      String parentDir = path.substring(0, path.lastIndexOf('/'));
      createPersistentWithTTL(parentDir, createParents, acl, ttl);
      createPersistentWithTTL(path, createParents, acl, ttl);
    }
  }

  /**
   * Create a container node and set its ACLs.
   * @param path the path where you want the node to be created
   * @param createParents if true all parent dirs are created as well and no
   *                      {@link ZkNodeExistsException} is thrown in case the path already exists
   * @param acl List of ACL permissions to assign to the node
   * @throws ZkInterruptedException
   *           if operation was interrupted, or a required reconnection got interrupted
   * @throws IllegalArgumentException
   *           if called from anything except the ZooKeeper event thread
   * @throws ZkException
   *           if any ZooKeeper exception occurred
   * @throws RuntimeException
   *           if any other exception occurs
   */
  public void createContainer(String path, boolean createParents, List<ACL> acl)
      throws ZkInterruptedException, IllegalArgumentException, ZkException, RuntimeException {
    try {
      create(path, null, acl, CreateMode.CONTAINER);
    } catch (ZkNodeExistsException e) {
      if (!createParents) {
        throw e;
      }
    } catch (ZkNoNodeException e) {
      if (!createParents) {
        throw e;
      }
      String parentDir = path.substring(0, path.lastIndexOf('/'));
      createContainer(parentDir, createParents, acl);
      createContainer(path, createParents, acl);
    }
  }

  /**
   * Create a persistent node.
   * @param path
   * @param data
   * @throws ZkInterruptedException
   *           if operation was interrupted, or a required reconnection got interrupted
   * @throws IllegalArgumentException
   *           if called from anything except the ZooKeeper event thread
   * @throws ZkException
   *           if any ZooKeeper exception occurred
   * @throws RuntimeException
   *           if any other exception occurs
   */
  public void createPersistent(String path, Object data)
      throws ZkInterruptedException, IllegalArgumentException, ZkException, RuntimeException {
    create(path, data, CreateMode.PERSISTENT);
  }

  /**
   * Create a persistent node with TTL.
   * @param path the path where you want the node to be created
   * @param data data of the node
   * @param ttl TTL of the node in milliseconds
   * @throws ZkInterruptedException
   *           if operation was interrupted, or a required reconnection got interrupted
   * @throws IllegalArgumentException
   *           if called from anything except the ZooKeeper event thread
   * @throws ZkException
   *           if any ZooKeeper exception occurred
   * @throws RuntimeException
   *           if any other exception occurs
   */
  public void createPersistentWithTTL(String path, Object data, long ttl)
      throws ZkInterruptedException, IllegalArgumentException, ZkException, RuntimeException {
    create(path, data, CreateMode.PERSISTENT_WITH_TTL, ttl);
  }

  /**
   * Create a container node.
   * @param path the path where you want the node to be created
   * @param data data of the node
   * @throws ZkInterruptedException
   *           if operation was interrupted, or a required reconnection got interrupted
   * @throws IllegalArgumentException
   *           if called from anything except the ZooKeeper event thread
   * @throws ZkException
   *           if any ZooKeeper exception occurred
   * @throws RuntimeException
   *           if any other exception occurs
   */
  public void createContainer(String path, Object data)
      throws ZkInterruptedException, IllegalArgumentException, ZkException, RuntimeException {
    create(path, data, CreateMode.CONTAINER);
  }

  /**
   * Create a persistent node.
   * @param path
   * @param data
   * @param acl
   * @throws ZkInterruptedException
   *           if operation was interrupted, or a required reconnection got interrupted
   * @throws IllegalArgumentException
   *           if called from anything except the ZooKeeper event thread
   * @throws ZkException
   *           if any ZooKeeper exception occurred
   * @throws RuntimeException
   *           if any other exception occurs
   */
  public void createPersistent(String path, Object data, List<ACL> acl) {
    create(path, data, acl, CreateMode.PERSISTENT);
  }

  /**
   * Create a persistent node with TTL.
   * @param path the path where you want the node to be created
   * @param data data of the node
   * @param acl list of ACL for the node
   * @param ttl TTL of the node in milliseconds
   * @throws ZkInterruptedException
   *           if operation was interrupted, or a required reconnection got interrupted
   * @throws IllegalArgumentException
   *           if called from anything except the ZooKeeper event thread
   * @throws ZkException
   *           if any ZooKeeper exception occurred
   * @throws RuntimeException
   *           if any other exception occurs
   */
  public void createPersistentWithTTL(String path, Object data, List<ACL> acl, long ttl) {
    create(path, data, acl, CreateMode.PERSISTENT_WITH_TTL, ttl);
  }

  /**
   * Create a container node.
   * @param path the path where you want the node to be created
   * @param data data of the node
   * @param acl list of ACL for the node
   * @throws ZkInterruptedException
   *           if operation was interrupted, or a required reconnection got interrupted
   * @throws IllegalArgumentException
   *           if called from anything except the ZooKeeper event thread
   * @throws ZkException
   *           if any ZooKeeper exception occurred
   * @throws RuntimeException
   *           if any other exception occurs
   */
  public void createContainer(String path, Object data, List<ACL> acl) {
    create(path, data, acl, CreateMode.CONTAINER);
  }

  /**
   * Create a persistent, sequental node.
   * @param path
   * @param data
   * @return create node's path
   * @throws ZkInterruptedException
   *           if operation was interrupted, or a required reconnection got interrupted
   * @throws IllegalArgumentException
   *           if called from anything except the ZooKeeper event thread
   * @throws ZkException
   *           if any ZooKeeper exception occurred
   * @throws RuntimeException
   *           if any other exception occurs
   */
  public String createPersistentSequential(String path, Object data)
      throws ZkInterruptedException, IllegalArgumentException, ZkException, RuntimeException {
    return create(path, data, CreateMode.PERSISTENT_SEQUENTIAL);
  }

  /**
   * Create a persistent, sequential node.
   * @param path the path where you want the node to be created
   * @param data data of the node
   * @param ttl TTL of the node in milliseconds
   * @return create node's path
   * @throws ZkInterruptedException
   *           if operation was interrupted, or a required reconnection got interrupted
   * @throws IllegalArgumentException
   *           if called from anything except the ZooKeeper event thread
   * @throws ZkException
   *           if any ZooKeeper exception occurred
   * @throws RuntimeException
   *           if any other exception occurs
   */
  public String createPersistentSequentialWithTTL(String path, Object data, long ttl)
      throws ZkInterruptedException, IllegalArgumentException, ZkException, RuntimeException {
    return create(path, data, CreateMode.PERSISTENT_SEQUENTIAL_WITH_TTL, ttl);
  }

  /**
   * Create a persistent, sequential node and set its ACL.
   * @param path
   * @param acl
   * @param data
   * @return create node's path
   * @throws ZkInterruptedException
   *           if operation was interrupted, or a required reconnection got interrupted
   * @throws IllegalArgumentException
   *           if called from anything except the ZooKeeper event thread
   * @throws ZkException
   *           if any ZooKeeper exception occurred
   * @throws RuntimeException
   *           if any other exception occurs
   */
  public String createPersistentSequential(String path, Object data, List<ACL> acl)
      throws ZkInterruptedException, IllegalArgumentException, ZkException, RuntimeException {
    return create(path, data, acl, CreateMode.PERSISTENT_SEQUENTIAL);
  }

  /**
   * Create a persistent, sequential node and set its ACL.
   * @param path the path where you want the node to be created
   * @param acl list of ACL for the node
   * @param data data of the node
   * @param ttl TTL of the node in milliseconds
   * @return create node's path
   * @throws ZkInterruptedException
   *           if operation was interrupted, or a required reconnection got interrupted
   * @throws IllegalArgumentException
   *           if called from anything except the ZooKeeper event thread
   * @throws ZkException
   *           if any ZooKeeper exception occurred
   * @throws RuntimeException
   *           if any other exception occurs
   */
  public String createPersistentSequentialWithTTL(String path, Object data, List<ACL> acl, long ttl)
      throws ZkInterruptedException, IllegalArgumentException, ZkException, RuntimeException {
    return create(path, data, acl, CreateMode.PERSISTENT_SEQUENTIAL_WITH_TTL, ttl);
  }

  /**
   * Create an ephemeral node.
   * @param path
   * @throws ZkInterruptedException
   *           if operation was interrupted, or a required reconnection got interrupted
   * @throws IllegalArgumentException
   *           if called from anything except the ZooKeeper event thread
   * @throws ZkException
   *           if any ZooKeeper exception occurred
   * @throws RuntimeException
   *           if any other exception occurs
   */
  public void createEphemeral(final String path)
      throws ZkInterruptedException, IllegalArgumentException, ZkException, RuntimeException {
    create(path, null, CreateMode.EPHEMERAL);
  }

  /**
   * Creates an ephemeral node. This ephemeral node is created by the expected(passed-in) ZK session.
   * If the expected session does not match the current ZK session, the node will not be created.
   *
   * @param path path of the node
   * @param sessionId expected session id of the ZK connection. If the session id of current ZK
   *                  connection does not match the expected session id, ephemeral creation will
   *                  fail
   * @throws ZkInterruptedException
   *           if operation was interrupted, or a required reconnection got interrupted
   * @throws IllegalArgumentException
   *           if called from anything except the ZooKeeper event thread
   * @throws ZkException
   *           if any ZooKeeper exception occurred
   * @throws RuntimeException
   *           if any other exception occurs
   */
  public void createEphemeral(final String path, final String sessionId)
      throws ZkInterruptedException, IllegalArgumentException, ZkException, RuntimeException {
    createEphemeral(path, null, sessionId);
  }

  /**
   * Create an ephemeral node and set its ACL.
   * @param path
   * @param acl
   * @throws ZkInterruptedException
   *           if operation was interrupted, or a required reconnection got interrupted
   * @throws IllegalArgumentException
   *           if called from anything except the ZooKeeper event thread
   * @throws ZkException
   *           if any ZooKeeper exception occurred
   * @throws RuntimeException
   *           if any other exception occurs
   */
  public void createEphemeral(final String path, final List<ACL> acl)
      throws ZkInterruptedException, IllegalArgumentException, ZkException, RuntimeException {
    create(path, null, acl, CreateMode.EPHEMERAL);
  }

  /**
   * Creates an ephemeral node and set its ACL. This ephemeral node is created by the
   * expected(passed-in) ZK session. If the expected session does not match the current ZK session,
   * the node will not be created.
   *
   * @param path path of the ephemeral node
   * @param acl a list of ACL for the ephemeral node.
   * @param sessionId expected session id of the ZK connection. If the session id of current ZK
   *                  connection does not match the expected session id, ephemeral creation will
   *                  fail.
   * @throws ZkInterruptedException
   *           if operation was interrupted, or a required reconnection got interrupted
   * @throws IllegalArgumentException
   *           if called from anything except the ZooKeeper event thread
   * @throws ZkException
   *           if any ZooKeeper exception occurred
   * @throws RuntimeException
   *           if any other exception occurs
   */
  public void createEphemeral(final String path, final List<ACL> acl, final String sessionId)
      throws ZkInterruptedException, IllegalArgumentException, ZkException, RuntimeException {
    create(path, null, acl, CreateMode.EPHEMERAL, TTL_NOT_SET, sessionId);
  }

  /**
   * Create a node.
   * @param path
   * @param data
   * @param mode
   * @return create node's path
   * @throws ZkInterruptedException
   *           if operation was interrupted, or a required reconnection got interrupted
   * @throws IllegalArgumentException
   *           if called from anything except the ZooKeeper event thread
   * @throws ZkException
   *           if any ZooKeeper exception occurred
   * @throws RuntimeException
   *           if any other exception occurs
   */
  public String create(final String path, Object data, final CreateMode mode)
      throws ZkInterruptedException, IllegalArgumentException, ZkException, RuntimeException {
    return create(path, data, ZooDefs.Ids.OPEN_ACL_UNSAFE, mode);
  }

  /**
   * Create a node.
   * @param path the path where you want the node to be created
   * @param data data of the node
   * @param mode {@link CreateMode} of the node
   * @param ttl TTL of the node in milliseconds, if mode is {@link CreateMode#PERSISTENT_WITH_TTL}
   *            or {@link CreateMode#PERSISTENT_SEQUENTIAL_WITH_TTL}
   * @return create node's path
   * @throws ZkInterruptedException
   *           if operation was interrupted, or a required reconnection got interrupted
   * @throws IllegalArgumentException
   *           if called from anything except the ZooKeeper event thread
   * @throws ZkException
   *           if any ZooKeeper exception occurred
   * @throws RuntimeException
   *           if any other exception occurs
   */
  public String create(final String path, Object data, final CreateMode mode, long ttl)
      throws ZkInterruptedException, IllegalArgumentException, ZkException, RuntimeException {
    return create(path, data, ZooDefs.Ids.OPEN_ACL_UNSAFE, mode, ttl);
  }

  /**
   * Create a node with ACL.
   * @param path
   * @param datat
   * @param acl
   * @param mode
   * @return create node's path
   * @throws ZkInterruptedException
   *           if operation was interrupted, or a required reconnection got interrupted
   * @throws IllegalArgumentException
   *           if called from anything except the ZooKeeper event thread
   * @throws ZkException
   *           if any ZooKeeper exception occurred
   * @throws RuntimeException
   *           if any other exception occurs
   */
  public String create(final String path, Object datat, final List<ACL> acl, final CreateMode mode)
      throws IllegalArgumentException, ZkException {
    return create(path, datat, acl, mode, TTL_NOT_SET, null);
  }

  /**
   * Create a node with ACL.
   * @param path the path where you want the node to be created
   * @param datat data of the node
   * @param acl list of ACL for the node
   * @param mode {@link CreateMode} of the node
   * @param ttl TTL of the node in milliseconds, if mode is {@link CreateMode#PERSISTENT_WITH_TTL}
   *            or {@link CreateMode#PERSISTENT_SEQUENTIAL_WITH_TTL}
   * @return create node's path
   * @throws ZkInterruptedException
   *           if operation was interrupted, or a required reconnection got interrupted
   * @throws IllegalArgumentException
   *           if called from anything except the ZooKeeper event thread
   * @throws ZkException
   *           if any ZooKeeper exception occurred
   * @throws RuntimeException
   *           if any other exception occurs
   */
  public String create(final String path, Object datat, final List<ACL> acl, final CreateMode mode,
      long ttl) throws IllegalArgumentException, ZkException {
    return create(path, datat, acl, mode, ttl, null);
  }

  /**
   * Creates a node and returns the actual path of the created node.
   *
   * Given an expected non-null session id, if the node is successfully created, it is guaranteed to
   * be created in the expected(passed-in) session.
   *
   * If the expected session is expired, which means the expected session does not match the current
   * session of ZK connection, the node will not be created.
   *
   * @param path the path where you want the node to be created
   * @param dataObject data of the node
   * @param acl list of ACL for the node
   * @param mode {@link CreateMode} of the node
   * @param ttl TTL of the node in milliseconds, if mode is {@link CreateMode#PERSISTENT_WITH_TTL}
   *            or {@link CreateMode#PERSISTENT_SEQUENTIAL_WITH_TTL}
   * @param expectedSessionId the expected session ID of the ZK connection. It is not necessarily the
   *                  session ID of current ZK Connection. If the expected session ID is NOT null,
   *                  the node is guaranteed to be created in the expected session, or creation is
   *                  failed if the expected session id doesn't match current connected zk session.
   *                  If the session id is null, it means the create operation is NOT session aware.
   * @return path of the node created
   * @throws IllegalArgumentException if called from anything else except the ZooKeeper event thread
   * @throws ZkException if any zookeeper exception occurs
   */
  private String create(final String path, final Object dataObject, final List<ACL> acl,
      final CreateMode mode, long ttl, final String expectedSessionId)
      throws IllegalArgumentException, ZkException {
    if (path == null) {
      throw new NullPointerException("Path must not be null.");
    }
    if (acl == null || acl.size() == 0) {
      throw new NullPointerException("Missing value for ACL");
    }
    long startT = System.currentTimeMillis();
    try {
      final byte[] dataBytes = dataObject == null ? null : serialize(dataObject, path);
      checkDataSizeLimit(path, dataBytes);

      final String actualPath;
      if (mode.isTTL()) {
        actualPath = retryUntilConnected(() -> getExpectedZookeeper(expectedSessionId)
            .create(path, dataBytes, acl, mode, null, ttl));
      } else {
        actualPath = retryUntilConnected(() -> getExpectedZookeeper(expectedSessionId)
            .create(path, dataBytes, acl, mode));
      }

      record(path, dataBytes, startT, ZkClientMonitor.AccessType.WRITE);
      return actualPath;
    } catch (Exception e) {
      recordFailure(path, ZkClientMonitor.AccessType.WRITE);
      throw e;
    } finally {
      long endT = System.currentTimeMillis();
      if (LOG.isTraceEnabled()) {
        LOG.trace("zkclient {} create, path {}, time {} ms", _uid, path, (endT - startT));
      }
    }
  }

  /**
   * Create an ephemeral node.
   * @param path
   * @param data
   * @throws ZkInterruptedException
   *           if operation was interrupted, or a required reconnection got interrupted
   * @throws IllegalArgumentException
   *           if called from anything except the ZooKeeper event thread
   * @throws ZkException
   *           if any ZooKeeper exception occurred
   * @throws RuntimeException
   *           if any other exception occurs
   */
  public void createEphemeral(final String path, final Object data)
      throws ZkInterruptedException, IllegalArgumentException, ZkException, RuntimeException {
    create(path, data, CreateMode.EPHEMERAL);
  }

  /**
   * Creates an ephemeral node. Given an expected non-null session id, if the ephemeral
   * node is successfully created, it is guaranteed to be in the expected(passed-in) session.
   *
   * If the expected session is expired, which means the expected session does not match the session
   * of current ZK connection, the ephemeral node will not be created.
   * If connection is timed out or interrupted, exception is thrown.
   *
   * @param path path of the ephemeral node being created
   * @param data data of the ephemeral node being created
   * @param sessionId the expected session ID of the ZK connection. It is not necessarily the
   *                  session ID of current ZK Connection. If the expected session ID is NOT null,
   *                  the node is guaranteed to be created in the expected session, or creation is
   *                  failed if the expected session id doesn't match current connected zk session.
   *                  If the session id is null, it means the operation is NOT session aware
   *                  and the node will be created by current ZK session.
   * @throws ZkInterruptedException if operation is interrupted, or a required reconnection gets
   *         interrupted
   * @throws IllegalArgumentException if called from anything except the ZooKeeper event thread
   * @throws ZkException if any ZooKeeper exception occurs
   * @throws RuntimeException if any other exception occurs
   */
  public void createEphemeral(final String path, final Object data, final String sessionId)
      throws ZkInterruptedException, IllegalArgumentException, ZkException, RuntimeException {
    create(path, data, ZooDefs.Ids.OPEN_ACL_UNSAFE, CreateMode.EPHEMERAL, TTL_NOT_SET, sessionId);
  }

  /**
   * Create an ephemeral node.
   * @param path
   * @param data
   * @param acl
   * @throws ZkInterruptedException
   *           if operation was interrupted, or a required reconnection got interrupted
   * @throws IllegalArgumentException
   *           if called from anything except the ZooKeeper event thread
   * @throws ZkException
   *           if any ZooKeeper exception occurred
   * @throws RuntimeException
   *           if any other exception occurs
   */
  public void createEphemeral(final String path, final Object data, final List<ACL> acl)
      throws ZkInterruptedException, IllegalArgumentException, ZkException, RuntimeException {
    create(path, data, acl, CreateMode.EPHEMERAL);
  }

  /**
   * Creates an ephemeral node in an expected ZK session. Given an expected non-null session id,
   * if the ephemeral node is successfully created, it is guaranteed to be in the expected session.
   * If the expected session is expired, which means the expected session does not match the session
   * of current ZK connection, the ephemeral node will not be created.
   * If connection is timed out or interrupted, exception is thrown.
   *
   * @param path path of the ephemeral node being created
   * @param data data of the ephemeral node being created
   * @param acl list of ACL for the ephemeral node
   * @param sessionId the expected session ID of the ZK connection. It is not necessarily the
   *                  session ID of current ZK Connection. If the expected session ID is NOT null,
   *                  the node is guaranteed to be created in the expected session, or creation is
   *                  failed if the expected session id doesn't match current connected zk session.
   *                  If the session id is null, it means the create operation is NOT session aware
   *                  and the node will be created by current ZK session.
   * @throws ZkInterruptedException
   *           if operation was interrupted, or a required reconnection got interrupted
   * @throws IllegalArgumentException
   *           if called from anything except the ZooKeeper event thread
   * @throws ZkException
   *           if any ZooKeeper exception occurred
   * @throws RuntimeException
   *           if any other exception occurs
   */
  public void createEphemeral(final String path, final Object data, final List<ACL> acl,
      final String sessionId)
      throws ZkInterruptedException, IllegalArgumentException, ZkException, RuntimeException {
    create(path, data, acl, CreateMode.EPHEMERAL, TTL_NOT_SET, sessionId);
  }

  /**
   * Create an ephemeral, sequential node.
   * @param path
   * @param data
   * @return created path
   * @throws ZkInterruptedException
   *           if operation was interrupted, or a required reconnection got interrupted
   * @throws IllegalArgumentException
   *           if called from anything except the ZooKeeper event thread
   * @throws ZkException
   *           if any ZooKeeper exception occurred
   * @throws RuntimeException
   *           if any other exception occurs
   */
  public String createEphemeralSequential(final String path, final Object data)
      throws ZkInterruptedException, IllegalArgumentException, ZkException, RuntimeException {
    return create(path, data, CreateMode.EPHEMERAL_SEQUENTIAL);
  }

  /**
   * Creates an ephemeral, sequential node with ACL in an expected ZK session.
   * Given an expected non-null session id, if the ephemeral node is successfully created,
   * it is guaranteed to be in the expected session.
   * If the expected session is expired, which means the expected session does not match the session
   * of current ZK connection, the ephemeral node will not be created.
   * If connection is timed out or interrupted, exception is thrown.
   *
   * @param path path of the node
   * @param data data of the node
   * @param acl list of ACL for the node
   * @return created path
   * @throws ZkInterruptedException
   *           if operation was interrupted, or a required reconnection got interrupted
   * @throws IllegalArgumentException
   *           if called from anything except the ZooKeeper event thread
   * @throws ZkException
   *           if any ZooKeeper exception occurred
   * @throws RuntimeException
   *           if any other exception occurs
   */
  public String createEphemeralSequential(final String path, final Object data, final List<ACL> acl,
      final String sessionId)
      throws ZkInterruptedException, IllegalArgumentException, ZkException, RuntimeException {
    return create(path, data, acl, CreateMode.EPHEMERAL_SEQUENTIAL, TTL_NOT_SET, sessionId);
  }

  /**
   * Creates an ephemeral, sequential node. Given an expected non-null session id,
   * if the ephemeral node is successfully created, it is guaranteed to be in the expected session.
   * If the expected session is expired, which means the expected session does not match the session
   * of current ZK connection, the ephemeral node will not be created.
   * If connection is timed out or interrupted, exception is thrown.
   *
   * @param path path of the node
   * @param data data of the node
   * @param sessionId the expected session ID of the ZK connection. It is not necessarily the
   *                  session ID of current ZK Connection. If the expected session ID is NOT null,
   *                  the node is guaranteed to be created in the expected session, or creation is
   *                  failed if the expected session id doesn't match current connected zk session.
   *                  If the session id is null, it means the create operation is NOT session aware
   *                  and the node will be created by current ZK session.
   * @return created path
   * @throws ZkInterruptedException
   *           if operation was interrupted, or a required reconnection got interrupted
   * @throws IllegalArgumentException
   *           if called from anything except the ZooKeeper event thread
   * @throws ZkException
   *           if any ZooKeeper exception occurred
   * @throws RuntimeException
   *           if any other exception occurs
   */
  public String createEphemeralSequential(final String path, final Object data,
      final String sessionId)
      throws ZkInterruptedException, IllegalArgumentException, ZkException, RuntimeException {
    return create(path, data, ZooDefs.Ids.OPEN_ACL_UNSAFE, CreateMode.EPHEMERAL_SEQUENTIAL,
        TTL_NOT_SET, sessionId);
  }

  /**
   * Create an ephemeral, sequential node with ACL.
   * @param path
   * @param data
   * @param acl
   * @return created path
   * @throws ZkInterruptedException
   *           if operation was interrupted, or a required reconnection got interrupted
   * @throws IllegalArgumentException
   *           if called from anything except the ZooKeeper event thread
   * @throws ZkException
   *           if any ZooKeeper exception occurred
   * @throws RuntimeException
   *           if any other exception occurs
   */
  public String createEphemeralSequential(final String path, final Object data, final List<ACL> acl)
      throws ZkInterruptedException, IllegalArgumentException, ZkException, RuntimeException {
    return create(path, data, acl, CreateMode.EPHEMERAL_SEQUENTIAL);
  }

  @Override
  public void process(WatchedEvent event) {
    long notificationTime = System.currentTimeMillis();
    if (LOG.isDebugEnabled()) {
      LOG.debug("zkclient {}, Received event: {} ", _uid, event);
    }
    _zookeeperEventThread = Thread.currentThread();

    boolean stateChanged = event.getPath() == null;
    boolean sessionExpired = stateChanged && event.getState() == KeeperState.Expired;
    boolean znodeChanged = event.getPath() != null;
    boolean dataChanged =
        event.getType() == EventType.NodeDataChanged || event.getType() == EventType.NodeDeleted
            || event.getType() == EventType.NodeCreated
            || event.getType() == EventType.NodeChildrenChanged;
    if (event.getType() == EventType.NodeDeleted) {
      LOG.debug("zkclient {}, Path {} is deleted", _uid, event.getPath());
    }

    getEventLock().lock();
    try {
      // We might have to install child change event listener if a new node was created
      if (getShutdownTrigger()) {
        if (LOG.isDebugEnabled()) {
          LOG.debug("zkclient {} ignoring event {}|{} since shutdown triggered",
              _uid, event.getType(), event.getPath());
        }
        return;
      }
      if (stateChanged) {
        processStateChanged(event);
      }
      if (dataChanged) {
        processDataOrChildChange(event, notificationTime);
      }
    } finally {
      if (stateChanged) {
        getEventLock().getStateChangedCondition().signalAll();

        // If the session expired we have to signal all conditions, because watches might have been
        // removed and
        // there is no guarantee that those
        // conditions will be signaled at all after an Expired event
        // TODO PVo write a test for this
        if (event.getState() == KeeperState.Expired) {
          getEventLock().getZNodeEventCondition().signalAll();
          getEventLock().getDataChangedCondition().signalAll();
        }
      }
      if (znodeChanged) {
        getEventLock().getZNodeEventCondition().signalAll();
      }
      if (dataChanged) {
        getEventLock().getDataChangedCondition().signalAll();
      }
      getEventLock().unlock();

      // update state change counter.
      recordStateChange(stateChanged, dataChanged, sessionExpired);

      if (LOG.isDebugEnabled()) {
        LOG.debug("zkclient {} Leaving process event", _uid);
      }
    }
  }

  private void fireAllEvents() {
    //TODO: During handling new session, if the path is deleted, watcher leakage could still happen
    for (Entry<String, Set<IZkChildListener>> entry : _childListener.entrySet()) {
      fireChildChangedEvents(entry.getKey(), entry.getValue(), true);
    }
    for (Entry<String, Set<IZkDataListenerEntry>> entry : _dataListener.entrySet()) {
      fireDataChangedEvents(entry.getKey(), entry.getValue(), OptionalLong.empty(), true);
    }
  }

  /**
   * Returns a list of children of the given path.
   * <p>
   * NOTE: if the given path has too many children which causes the network packet length to exceed
   * {@code jute.maxbuffer}, there are 2 cases, depending on whether or not the native
   * zk supports paginated getChildren API and the config
   * {@link ZkSystemPropertyKeys#ZK_GETCHILDREN_PAGINATION_DISABLED}:
   * <p>1) pagination is disabled by {@link ZkSystemPropertyKeys#ZK_GETCHILDREN_PAGINATION_DISABLED}
   * set to true or zk does not support pagination: the operation will fail.
   * <p>2) config is false and zk supports pagination. A list of all children will be fetched using
   * pagination and returned. But please note that the final children list is NOT strongly
   * consistent with server - the list might contain some deleted children if some children
   * are deleted before the last page is fetched. The upstream caller should be able to handle this.
   */
  public List<String> getChildren(String path) {
    return getChildren(path, hasListeners(path));
  }

  protected List<String> getChildren(final String path, final boolean watch) {
    long startT = System.currentTimeMillis();

    try {
      List<String> children = retryUntilConnected(new Callable<List<String>>() {
        private int connectionLossRetryCount = 0;

        @Override
        public List<String> call() throws Exception {
          try {
            return getConnection().getChildren(path, watch);
          } catch (ConnectionLossException e) {
            // Issue: https://github.com/apache/helix/issues/962
            // Connection loss might be caused by an excessive number of children.
            // Infinitely retrying connecting may cause high GC in ZK server and kill ZK server.
            // This is a workaround to check numChildren to have a chance to exit retry loop.
            // Check numChildren stat every other 3 connection loss, because there is a higher
            // possibility that connection loss is caused by other factors such as network
            // connectivity, session expired, etc.
            // TODO: remove this check once we have a better way to exit infinite retry
            ++connectionLossRetryCount;
            if (connectionLossRetryCount >= 3) {
              checkNumChildrenLimit(path);
              connectionLossRetryCount = 0;
            }

            // Re-throw the ConnectionLossException for retryUntilConnected() to catch and retry.
            throw e;
          }
        }
      });
      record(path, null, startT, ZkClientMonitor.AccessType.READ);
      return children;
    } catch (ZkNoNodeException e) {
      record(path, null, startT, ZkClientMonitor.AccessType.READ);
      throw e;
    } catch (Exception e) {
      recordFailure(path, ZkClientMonitor.AccessType.READ);
      throw e;
    } finally {
      long endT = System.currentTimeMillis();
      if (LOG.isTraceEnabled()) {
        LOG.trace("zkclient {} getChildren, path {} time: {} ms", _uid, path, (endT - startT) );
      }
    }
  }

  /**
   * Counts number of children for the given path.
   * @param path
   * @return number of children or 0 if path does not exist.
   */
  public int countChildren(String path) {
    try {
      return getChildren(path).size();
    } catch (ZkNoNodeException e) {
      return 0;
    }
  }

  public boolean exists(final String path) {
    return exists(path, hasListeners(path));
  }

  protected boolean exists(final String path, final boolean watch) {
    long startT = System.currentTimeMillis();
    try {
      boolean exists = retryUntilConnected(new Callable<Boolean>() {
        @Override
        public Boolean call() throws Exception {
          return getConnection().exists(path, watch);
        }
      });
      record(path, null, startT, ZkClientMonitor.AccessType.READ);
      return exists;
    } catch (ZkNoNodeException e) {
      record(path, null, startT, ZkClientMonitor.AccessType.READ);
      throw e;
    } catch (Exception e) {
      recordFailure(path, ZkClientMonitor.AccessType.READ);
      throw e;
    } finally {
      long endT = System.currentTimeMillis();
      if (LOG.isTraceEnabled()) {
        LOG.trace("zkclient exists, path: {}, time: {} ms", _uid, path, (endT - startT));
      }
    }
  }

  public Stat getStat(final String path) {
    return getStat(path, false);
  }

  private Stat getStat(final String path, final boolean watch) {
    long startT = System.currentTimeMillis();
    final Stat stat;
    try {
      stat = retryUntilConnected(
          () -> ((ZkConnection) getConnection()).getZookeeper().exists(path, watch));
      record(path, null, startT, ZkClientMonitor.AccessType.READ);
      return stat;
    } catch (Exception e) {
      recordFailure(path, ZkClientMonitor.AccessType.READ);
      throw e;
    } finally {
      long endT = System.currentTimeMillis();
      if (LOG.isTraceEnabled()) {
        LOG.trace("zkclient exists, path: {}, time: {} ms", _uid, path, (endT - startT));
      }
    }
  }

  /*
   * This one installs watch only if path is there. Meant to avoid leaking watch in Zk server.
   */
  private Stat installWatchOnlyPathExist(final String path) {
    long startT = System.currentTimeMillis();
    final Stat stat;
    try {
        stat = new Stat();
        try {
          LOG.debug("installWatchOnlyPathExist with path: {} ", path);
          retryUntilConnected(() -> ((ZkConnection) getConnection()).getZookeeper().getData(path, true, stat));
        } catch (ZkNoNodeException e) {
          LOG.debug("installWatchOnlyPathExist path not existing: {}", path);
          record(path, null, startT, ZkClientMonitor.AccessType.READ);
          return null;
        }
      record(path, null, startT, ZkClientMonitor.AccessType.READ);
      return stat;
    } catch (Exception e) {
      recordFailure(path, ZkClientMonitor.AccessType.READ);
      throw e;
    } finally {
      long endT = System.currentTimeMillis();
      if (LOG.isTraceEnabled()) {
        LOG.trace("zkclient getData (installWatchOnlyPathExist), path: {}, time: {} ms",
            _uid, path, (endT - startT));
      }
    }
  }

  protected void processStateChanged(WatchedEvent event) {
    LOG.info("zkclient {}, zookeeper state changed ( {} )", _uid, event.getState());
    setCurrentState(event.getState());
    if (getShutdownTrigger()) {
      return;
    }

    fireStateChangedEvent(event.getState());

    /*
     *  Note, the intention is that only the ZkClient managing the session would do auto reconnect
     *  and fireNewSessionEvents and fireAllEvent.
     *  Other ZkClient not managing the session would only fireAllEvent upon a new session.
     */
    if (event.getState() == KeeperState.SyncConnected) {
      if (!_isNewSessionEventFired && !"0".equals(getHexSessionId())) {
        /*
         * Before the new zookeeper instance is connected to the zookeeper service and its session
         * is established, its session id is 0.
         * New session event is not fired until the new zookeeper session receives the first
         * SyncConnected state(the zookeeper session is established).
         * Now the session id is available and non-zero, and we can fire new session events.
         */
        fireNewSessionEvents();

        /*
         * Set it true to avoid firing events again for the same session next time
         * when SyncConnected events are received.
         */
        _isNewSessionEventFired = true;

        /*
         * With this first SyncConnected state, we just get connected to zookeeper service after
         * reconnecting when the session expired. Because previous session expired, we also have to
         * notify all listeners that something might have changed.
         */
        fireAllEvents();
      }
    } else if (event.getState() == KeeperState.Expired) {
      _isNewSessionEventFired = false;
      reconnectOnExpiring();
    }
  }

  private void reconnectOnExpiring() {
    // only managing zkclient reconnect
    if (!isManagingZkConnection()) {
      return;
    }
    int retryCount = 0;
    ExponentialBackoffStrategy retryStrategy =
        new ExponentialBackoffStrategy(MAX_RECONNECT_INTERVAL_MS, true);

    Exception reconnectException = new ZkException("Shutdown triggered.");
    while (!isClosed()) {
      try {
        reconnect();
        return;
      } catch (ZkInterruptedException interrupt) {
        reconnectException = interrupt;
        break;
      } catch (Exception e) {
        reconnectException = e;
        long waitInterval = retryStrategy.getNextWaitInterval(retryCount++);
        LOG.warn("ZkClient {}, reconnect on expiring failed. Will retry after {} ms",
            _uid, waitInterval, e);
        try {
          Thread.sleep(waitInterval);
        } catch (InterruptedException ex) {
          reconnectException = ex;
          break;
        }
      }
    }

    LOG.info("Zkclient {} unable to re-establish connection. Notifying consumer of the following exception:{}",
        _uid, reconnectException);
    fireSessionEstablishmentError(reconnectException);
  }

  private void reconnect() {
    getEventLock().lock();
    try {
      ZkConnection connection = ((ZkConnection) getConnection());
      connection.reconnect(this);
    } catch (InterruptedException e) {
      throw new ZkInterruptedException(e);
    } finally {
      getEventLock().unlock();
    }
  }

  private void doAsyncSync(final ZooKeeper zk, final String path, final long startT,
      final ZkAsyncCallbacks.SyncCallbackHandler cb) {
    try {
      zk.sync(path, cb,
          new ZkAsyncRetryCallContext(_asyncCallRetryThread, cb, _monitor, startT, 0, true) {
            @Override
            protected void doRetry() throws Exception {
              doAsyncSync(zk, path, System.currentTimeMillis(), cb);
            }
          });
    } catch (RuntimeException e) {
      // Process callback to release caller from waiting
      cb.processResult(KeeperException.Code.APIERROR.intValue(), path,
          new ZkAsyncCallMonitorContext(_monitor, startT, 0, true));
      throw e;
    }
  }


  /*
   *  Note, issueSync takes a ZooKeeper (client) object and pass it to doAsyncSync().
   *  The reason we do this is that we want to ensure each new session event is preceded with exactly
   *  one sync() to server. The sync() is to make sure the server would not see stale data.
   *
   *  ZooKeeper client object has an invariant of each object has one session. With this invariant
   *  we can achieve each one sync() to server upon new session establishment. The reasoning is:
   *  issueSync() is called when fireNewSessionEvents() which in under eventLock of ZkClient. Thus
   *  we are guaranteed the ZooKeeper object passed in would have the new incoming sessionId. If by
   *  the time sync() is invoked, the session expires. The sync() would fail with a stale session.
   *  This is exactly what we want. The newer session would ensure another fireNewSessionEvents.
   */
  private boolean issueSync(ZooKeeper zk) {
    String sessionId = Long.toHexString(zk.getSessionId());
    ZkAsyncCallbacks.SyncCallbackHandler callbackHandler =
        new ZkAsyncCallbacks.SyncCallbackHandler(sessionId);

    final long startT = System.currentTimeMillis();
    doAsyncSync(zk, SYNC_PATH, startT, callbackHandler);

    callbackHandler.waitForSuccess();

    KeeperException.Code code = KeeperException.Code.get(callbackHandler.getRc());
    if (code == KeeperException.Code.OK) {
      LOG.info("zkclient {}, sycnOnNewSession with sessionID {} async return code: {} and proceeds",
          _uid, sessionId, code);
      return true;
    }

    // Not retryable error, including session expiration; return false.
    return false;
  }

  private void fireNewSessionEvents() {
    // only managing zkclient fire handleNewSession event
    if (!isManagingZkConnection()) {
      return;
    }
    final String sessionId = getHexSessionId();

    if (SYNC_ON_SESSION) {
      final ZooKeeper zk = ((ZkConnection) getConnection()).getZookeeper();
      _eventThread.send(new ZkEventThread.ZkEvent("Sync call before new session event of session " + sessionId,
          sessionId) {
        @Override
        public void run() throws Exception {
          if (issueSync(zk) == false) {
            LOG.warn("zkclient{}, Failed to call sync() on new session {}", _uid, sessionId);
          }
        }
      });
    }

    for (final IZkStateListener stateListener : _stateListener) {
      _eventThread
          .send(new ZkEventThread.ZkEvent("New session event sent to " + stateListener, sessionId) {

            @Override
            public void run() throws Exception {
              stateListener.handleNewSession(sessionId);
            }
          });
    }
  }

  protected void fireStateChangedEvent(final KeeperState state) {
    final String sessionId = getHexSessionId();
    for (final IZkStateListener stateListener : _stateListener) {
      final String description = "State changed to " + state + " sent to " + stateListener;
      _eventThread.send(new ZkEventThread.ZkEvent(description, sessionId) {

        @Override
        public void run() throws Exception {
          stateListener.handleStateChanged(state);
        }
      });
    }
  }

  private void fireSessionEstablishmentError(final Throwable error) {
    for (final IZkStateListener stateListener : _stateListener) {
      _eventThread
          .send(new ZkEventThread.ZkEvent("Session establishment error(" + error + ") sent to " + stateListener) {

            @Override
            public void run() throws Exception {
              stateListener.handleSessionEstablishmentError(error);
            }
          });
    }
  }

  private boolean hasListeners(String path) {
    Set<IZkDataListenerEntry> dataListeners = _dataListener.get(path);
    if (dataListeners != null && dataListeners.size() > 0) {
      return true;
    }
    Set<IZkChildListener> childListeners = _childListener.get(path);
    if (childListeners != null && childListeners.size() > 0) {
      return true;
    }
    return false;
  }

  /**
   * Delete the path as well as all its children.
   * This method is deprecated, please use {@link #deleteRecursively(String)}} instead
   * @param path ZK path
   * @return true if successfully deleted all children, and the given path, else false
   */
  @Deprecated
  public boolean deleteRecursive(String path) {
    try {
      deleteRecursively(path);
      return true;
    } catch (ZkClientException e) {
      LOG.error("zkcient {}, Failed to recursively delete path {}, exception {}",
          _uid, path, e);
      return false;
    }
  }

  /**
   * Delete the path as well as all its children.
   * @param path
   * @throws ZkClientException
   */
  public void deleteRecursively(String path) throws ZkClientException {
    List<String> children;
    try {
      children = getChildren(path, false);
    } catch (ZkNoNodeException e) {
      // if the node to be deleted does not exist, treat it as success.
      return;
    }

    for (String subPath : children) {
      deleteRecursively(path + "/" + subPath);
    }

    // delete() function call will return true if successful, false if the path does not
    // exist (in this context, it should be treated as successful), and throw exception
    // if there is any other failure case.
    try {
      delete(path);
    } catch (Exception e) {
      LOG.error("zkclient {}, Failed to delete {}, exception {}", _uid, path, e);
      throw new ZkClientException("Failed to delete " + path, e);
    }
  }

  private void processDataOrChildChange(WatchedEvent event, long notificationTime) {
    final String path = event.getPath();
    final boolean pathExists = event.getType() != EventType.NodeDeleted;
    if (EventType.NodeDeleted == event.getType()) {
      LOG.debug("zkclient{}, Event NodeDeleted: {}", _uid, event.getPath());
    }

    if (event.getType() == EventType.NodeChildrenChanged || event.getType() == EventType.NodeCreated
        || event.getType() == EventType.NodeDeleted) {
      Set<IZkChildListener> childListeners = _childListener.get(path);
      if (childListeners != null && !childListeners.isEmpty()) {
        // TODO recording child changed event propagation latency as well. Note this change will
        // introduce additional ZK access.
        fireChildChangedEvents(path, childListeners, pathExists);
      }
    }

    if (event.getType() == EventType.NodeDataChanged || event.getType() == EventType.NodeDeleted
        || event.getType() == EventType.NodeCreated) {
      Set<IZkDataListenerEntry> listeners = _dataListener.get(path);
      if (listeners != null && !listeners.isEmpty()) {
        fireDataChangedEvents(event.getPath(), listeners, OptionalLong.of(notificationTime),
            pathExists);
      }
    }
  }

  private void fireDataChangedEvents(final String path, Set<IZkDataListenerEntry> listeners,
      final OptionalLong notificationTime, boolean pathExists) {
    try {
      final ZkPathStatRecord pathStatRecord = new ZkPathStatRecord(path);
      // Trigger listener callbacks
      for (final IZkDataListenerEntry listener : listeners) {
        _eventThread.send(new ZkEventThread.ZkEvent(
            "Data of " + path + " changed sent to " + listener.getDataListener()
                + " prefetch data: " + listener.isPrefetchData()) {
          @Override
          public void run() throws Exception {
            if (!pathStatRecord.pathChecked()) {
              // getStat() wrapp two ways to install data watch by using exists() or getData().
              // getData() aka useGetData (true) would not install the watch if the node not ]
              // existing. Exists() aka useGetData (false) would install (leak) the watch if the
              // node not existing.
              // Here the goal is to avoid leaking watch. Thus, if we know path not exists, we use
              // the exists() useGetData (false) route to check stat. Otherwise, we use getData()
              // to install watch.
              Stat stat = null;
              if (!pathExists) {
                stat = getStat(path, false);
              } else {
                stat = installWatchOnlyPathExist(path);
              }
              pathStatRecord.recordPathStat(stat, notificationTime);
            }
            if (!pathStatRecord.pathExists()) {
              listener.getDataListener().handleDataDeleted(path);
            } else {
              Object data = null;
              if (listener.isPrefetchData()) {
                if (LOG.isDebugEnabled()) {
                  LOG.debug("zkclient {} Prefetch data for path: {}", _uid, path);
                }
                try {
                  // TODO: the data is redundantly read multiple times when multiple listeners exist
                  data = readData(path, null, true);
                } catch (ZkNoNodeException e) {
                  LOG.warn("zkclient {} Prefetch data for path: {} failed.", _uid, path, e);
                  listener.getDataListener().handleDataDeleted(path);
                  return;
                }
              }
              listener.getDataListener().handleDataChange(path, data);
            }
          }
        });
      }
    } catch (Exception e) {
      LOG.error("zkclient {} Failed to fire data changed event for path: {}", _uid, path, e);
    }
  }

  private void fireChildChangedEvents(final String path, Set<IZkChildListener> childListeners, boolean pathExists) {
    try {
      final ZkPathStatRecord pathStatRecord = new ZkPathStatRecord(path);
      for (final IZkChildListener listener : childListeners) {
        _eventThread.send(new ZkEventThread.ZkEvent("Children of " + path + " changed sent to " + listener) {
          @Override
          public void run() throws Exception {
            if (!pathStatRecord.pathChecked()) {
              Stat stat = null;
              if (!pathExists || !hasListeners(path)) {
                // will not install listener using exists call
                stat = getStat(path, false);
              } else {
                // will install listener using getData() call; if node not there, install nothing
                stat = installWatchOnlyPathExist(path);
              }
              pathStatRecord.recordPathStat(stat, OptionalLong.empty());
            }
            List<String> children = null;
            if (pathStatRecord.pathExists()) {
              try {
                children = getChildren(path);
              } catch (ZkNoNodeException e) {
                LOG.warn("zkclient {} Get children under path: {} failed.", _uid, path, e);
                // Continue trigger the change handler
              }
            }
            listener.handleChildChange(path, children);
          }
        });
      }
    } catch (Exception e) {
      LOG.error("zkclient {} Failed to fire child changed event. Unable to getChildren.", _uid, e);
    }
  }

  public boolean waitUntilExists(String path, TimeUnit timeUnit, long time)
      throws ZkInterruptedException {
    Date timeout = new Date(System.currentTimeMillis() + timeUnit.toMillis(time));
    if (LOG.isDebugEnabled()) {
      LOG.debug("Waiting until znode {} becomes available.", _uid, path);
    }
    if (exists(path)) {
      return true;
    }
    acquireEventLock();
    try {
      while (!exists(path, true)) {
        boolean gotSignal = getEventLock().getZNodeEventCondition().awaitUntil(timeout);
        if (!gotSignal) {
          return false;
        }
      }
      return true;
    } catch (InterruptedException e) {
      throw new ZkInterruptedException(e);
    } finally {
      getEventLock().unlock();
    }
  }

  public IZkConnection getConnection() {
    return _connection;
  }

  public long waitForEstablishedSession(long timeout, TimeUnit timeUnit) {
    validateCurrentThread();

    acquireEventLock();
    try {
      if (!waitForKeeperState(KeeperState.SyncConnected, timeout, timeUnit)) {
        throw new ZkTimeoutException("Waiting to be connected to ZK server has timed out.");
      }
      // Reading session ID before unlocking event lock is critical to guarantee the established
      // session's ID won't change.
      return getSessionId();
    } finally {
      getEventLock().unlock();
    }
  }

  public boolean waitUntilConnected(long time, TimeUnit timeUnit) throws ZkInterruptedException {
    return waitForKeeperState(KeeperState.SyncConnected, time, timeUnit);
  }

  public boolean waitForKeeperState(KeeperState keeperState, long time, TimeUnit timeUnit)
      throws ZkInterruptedException {
    validateCurrentThread();
    Date timeout = new Date(System.currentTimeMillis() + timeUnit.toMillis(time));

    LOG.debug("zkclient {}, Waiting for keeper state {} ", _uid, keeperState);
    acquireEventLock();
    try {
      boolean stillWaiting = true;
      while (_currentState != keeperState) {
        if (!stillWaiting) {
          return false;
        }
        stillWaiting = getEventLock().getStateChangedCondition().awaitUntil(timeout);
      }
      LOG.debug("zkclient {} State is {}",
          _uid, (_currentState == null ? "CLOSED" : _currentState));
      return true;
    } catch (InterruptedException e) {
      throw new ZkInterruptedException(e);
    } finally {
      getEventLock().unlock();
    }
  }

  private void acquireEventLock() {
    try {
      getEventLock().lockInterruptibly();
    } catch (InterruptedException e) {
      throw new ZkInterruptedException(e);
    }
  }

  /**
   * @param <T>
   * @param callable
   * @return result of Callable
   * @throws ZkInterruptedException
   *           if operation was interrupted, or a required reconnection got interrupted
   * @throws IllegalArgumentException
   *           if called from anything except the ZooKeeper event thread
   * @throws ZkException
   *           if any ZooKeeper exception occurred
   * @throws RuntimeException
   *           if any other exception occurs from invoking the Callable
   */
  public <T> T retryUntilConnected(final Callable<T> callable)
      throws IllegalArgumentException, ZkException {
    if (_zookeeperEventThread != null && Thread.currentThread() == _zookeeperEventThread) {
      throw new IllegalArgumentException("Must not be done in the zookeeper event thread.");
    }
    final long operationStartTime = System.currentTimeMillis();
    if (_monitor != null) {
      _monitor.increaseOutstandingRequestGauge();
    }
    try {
      while (true) {
        // Because ConnectionLossException and SessionExpiredException are caught but not thrown,
        // we don't know what causes retry. This is used to record which one of the two exceptions
        // causes retry in ZkTimeoutException.
        // This also helps the test testConnectionLossWhileCreateEphemeral.
        KeeperException.Code retryCauseCode;

        if (isClosed()) {
          throw new IllegalStateException("ZkClient already closed!");
        }
        try {
          final ZkConnection zkConnection = (ZkConnection) getConnection();
          // Validate that the connection is not null before trigger callback
          if (zkConnection == null || zkConnection.getZookeeper() == null) {
            throw new IllegalStateException(
                "ZkConnection is in invalid state! Please close this ZkClient and create new client.");
          }
          return callable.call();
        } catch (ConnectionLossException e) {
          retryCauseCode = e.code();
          // we give the event thread some time to update the status to 'Disconnected'
          Thread.yield();
          waitForRetry();
        } catch (SessionExpiredException e) {
          retryCauseCode = e.code();
          // we give the event thread some time to update the status to 'Expired'
          Thread.yield();
          waitForRetry();
        } catch (ZkSessionMismatchedException e) {
          throw e;
        } catch (KeeperException e) {
          throw ZkException.create(e);
        } catch (InterruptedException e) {
          throw new ZkInterruptedException(e);
        } catch (Exception e) {
          throw ExceptionUtil.convertToRuntimeException(e);
        }

        LOG.debug("zkclient {}, Retrying operation, caused by {}", _uid,retryCauseCode);
        // before attempting a retry, check whether retry timeout has elapsed
        if (System.currentTimeMillis() - operationStartTime > _operationRetryTimeoutInMillis) {
          throw new ZkTimeoutException("Operation cannot be retried because of retry timeout ("
              + _operationRetryTimeoutInMillis + " milli seconds). Retry was caused by "
              + retryCauseCode);
        }
      }
    } finally {
      if (_monitor != null) {
        _monitor.decreaseOutstandingRequestGauge();
      }
    }
  }

  private void waitForRetry() {
    waitUntilConnected(_operationRetryTimeoutInMillis, TimeUnit.MILLISECONDS);
  }

  public void setCurrentState(KeeperState currentState) {
    getEventLock().lock();
    try {
      _currentState = currentState;
    } finally {
      getEventLock().unlock();
    }
  }

  /**
   * Returns a mutex all zookeeper events are synchronized aginst. So in case you need to do
   * something without getting
   * any zookeeper event interruption synchronize against this mutex. Also all threads waiting on
   * this mutex object
   * will be notified on an event.
   * @return the mutex.
   */
  public ZkLock getEventLock() {
    return _zkEventLock;
  }

  /**
   * Delete the given path. Path should not have any children or the deletion will fail.
   * This function will throw exception if we fail to delete an existing path
   * @param path
   * @return true if path is successfully deleted, false if path does not exist
   */
  public boolean delete(final String path) {
    long startT = System.currentTimeMillis();
    boolean success;
    try {
      try {
        retryUntilConnected(new Callable<Object>() {

          @Override
          public Object call() throws Exception {
            getConnection().delete(path);
            return null;
          }
        });
        success = true;
      } catch (ZkNoNodeException e) {
        success = false;
<<<<<<< HEAD
        LOG.debug("zkclient {}, Failed to delete path {}, znode does not exist!", _uid, path, e);
=======
        LOG.debug("zkclient {}, Failed to delete path {}, znode does not exist!", _uid, path);
>>>>>>> ee61ff43
      }
      record(path, null, startT, ZkClientMonitor.AccessType.WRITE);
    } catch (Exception e) {
      recordFailure(path, ZkClientMonitor.AccessType.WRITE);
      throw e;
    } finally {
      long endT = System.currentTimeMillis();
      if (LOG.isTraceEnabled()) {
        LOG.trace("zkclient {} delete, path: {}, time {} ms", _uid, path, (endT - startT));
      }
    }
    return success;
  }

  public void setZkSerializer(ZkSerializer zkSerializer) {
    _pathBasedZkSerializer = new BasicZkSerializer(zkSerializer);
  }

  public void setZkSerializer(PathBasedZkSerializer zkSerializer) {
    _pathBasedZkSerializer = zkSerializer;
  }

  public PathBasedZkSerializer getZkSerializer() {
    return _pathBasedZkSerializer;
  }

  public byte[] serialize(Object data, String path) {
    return _pathBasedZkSerializer.serialize(data, path);
  }

  @SuppressWarnings("unchecked")
  public <T extends Object> T deserialize(byte[] data, String path) {
    if (data == null) {
      return null;
    }
    return (T) _pathBasedZkSerializer.deserialize(data, path);
  }

  @SuppressWarnings("unchecked")
  public <T extends Object> T readData(String path) {
    return (T) readData(path, false);
  }

  @SuppressWarnings("unchecked")
  public <T extends Object> T readData(String path, boolean returnNullIfPathNotExists) {
    T data = null;
    try {
      data = (T) readData(path, null);
    } catch (ZkNoNodeException e) {
      if (!returnNullIfPathNotExists) {
        throw e;
      }
    }
    return data;
  }

  @SuppressWarnings("unchecked")
  public <T extends Object> T readData(String path, Stat stat) {
    return (T) readData(path, stat, hasListeners(path));
  }

  @SuppressWarnings("unchecked")
  public <T extends Object> T readData(final String path, final Stat stat, final boolean watch) {
    long startT = System.currentTimeMillis();
    byte[] data = null;
    try {
      data = retryUntilConnected(new Callable<byte[]>() {

        @Override
        public byte[] call() throws Exception {
          return getConnection().readData(path, stat, watch);
        }
      });
      record(path, data, startT, ZkClientMonitor.AccessType.READ);
      return (T) deserialize(data, path);
    } catch (ZkNoNodeException e) {
      record(path, data, startT, ZkClientMonitor.AccessType.READ);
      throw e;
    } catch (Exception e) {
      recordFailure(path, ZkClientMonitor.AccessType.READ);
      throw e;
    } finally {
      long endT = System.currentTimeMillis();
      if (LOG.isTraceEnabled()) {
        LOG.trace("zkclient {}, getData, path {}, time {} ms", _uid, path, (endT - startT));
      }
    }
  }

  @SuppressWarnings("unchecked")
  public <T extends Object> T readDataAndStat(String path, Stat stat,
      boolean returnNullIfPathNotExists) {
    T data = null;
    try {
      data = readData(path, stat);
    } catch (ZkNoNodeException e) {
      if (!returnNullIfPathNotExists) {
        throw e;
      }
    }
    return data;
  }

  public void writeData(String path, Object object) {
    writeData(path, object, -1);
  }

  /**
   * Updates data of an existing znode. The current content of the znode is passed to the
   * {@link DataUpdater} that is
   * passed into this method, which returns the new content. The new content is only written back to
   * ZooKeeper if
   * nobody has modified the given znode in between. If a concurrent change has been detected the
   * new data of the
   * znode is passed to the updater once again until the new contents can be successfully written
   * back to ZooKeeper.
   * @param <T>
   * @param path
   *          The path of the znode.
   * @param updater
   *          Updater that creates the new contents.
   */
  @SuppressWarnings("unchecked")
  public <T extends Object> void updateDataSerialized(String path, DataUpdater<T> updater) {
    Stat stat = new Stat();
    boolean retry;
    do {
      retry = false;
      try {
        T oldData = (T) readData(path, stat);
        T newData = updater.update(oldData);
        writeData(path, newData, stat.getVersion());
      } catch (ZkBadVersionException e) {
        retry = true;
      }
    } while (retry);
  }

  public void writeData(final String path, Object datat, final int expectedVersion) {
    writeDataReturnStat(path, datat, expectedVersion);
  }

  public Stat writeDataReturnStat(final String path, Object datat, final int expectedVersion) {
    long startT = System.currentTimeMillis();
    try {
      final byte[] data = serialize(datat, path);
      checkDataSizeLimit(path, data);
      final Stat stat = (Stat) retryUntilConnected(
          (Callable<Object>) () -> getConnection().writeDataReturnStat(path, data, expectedVersion));
      record(path, data, startT, ZkClientMonitor.AccessType.WRITE);
      return stat;
    } catch (Exception e) {
      recordFailure(path, ZkClientMonitor.AccessType.WRITE);
      throw e;
    } finally {
      long endT = System.currentTimeMillis();
      if (LOG.isTraceEnabled()) {
        LOG.trace("zkclient {}, setData, path {}, time {} ms", _uid, path, (endT - startT));
      }
    }
  }

  public Stat writeDataGetStat(final String path, Object datat, final int expectedVersion) {
    return writeDataReturnStat(path, datat, expectedVersion);
  }

  public void asyncCreate(final String path, Object datat, final CreateMode mode,
      final ZkAsyncCallbacks.CreateCallbackHandler cb) {
    final long startT = System.currentTimeMillis();
    final byte[] data;
    try {
      data = (datat == null ? null : serialize(datat, path));
    } catch (ZkMarshallingError e) {
      cb.processResult(KeeperException.Code.MARSHALLINGERROR.intValue(), path,
          new ZkAsyncCallMonitorContext(_monitor, startT, 0, false), null);
      return;
    }
    doAsyncCreate(path, data, mode, TTL_NOT_SET, startT, cb, parseExpectedSessionId(datat));
  }

  private void doAsyncCreate(final String path, final byte[] data, final CreateMode mode, long ttl,
      final long startT, final ZkAsyncCallbacks.CreateCallbackHandler cb, final String expectedSessionId) {
    try {
      retryUntilConnected(() -> {
        getExpectedZookeeper(expectedSessionId).create(path, data, ZooDefs.Ids.OPEN_ACL_UNSAFE, mode, cb,
            new ZkAsyncRetryCallContext(_asyncCallRetryThread, cb, _monitor, startT, 0, false,
                GZipCompressionUtil.isCompressed(data)) {
              @Override
              protected void doRetry() {
                doAsyncCreate(path, data, mode, ttl, System.currentTimeMillis(), cb, expectedSessionId);
              }
            }, ttl);
        return null;
      });
    } catch (RuntimeException e) {
      // Process callback to release caller from waiting
      cb.processResult(KeeperException.Code.APIERROR.intValue(), path,
          new ZkAsyncCallMonitorContext(_monitor, startT, 0, false), null, null);
      throw e;
    }
  }

  public void asyncCreate(final String path, Object datat, final CreateMode mode, long ttl,
      final ZkAsyncCallbacks.CreateCallbackHandler cb) {
    final long startT = System.currentTimeMillis();
    final byte[] data;
    try {
      data = (datat == null ? null : serialize(datat, path));
    } catch (ZkMarshallingError e) {
      cb.processResult(KeeperException.Code.MARSHALLINGERROR.intValue(), path,
          new ZkAsyncCallMonitorContext(_monitor, startT, 0, false), null, null);
      return;
    }
    doAsyncCreate(path, data, mode, ttl, startT, cb, parseExpectedSessionId(datat));
  }

  // Async Data Accessors
  public void asyncSetData(final String path, Object datat, final int version,
      final ZkAsyncCallbacks.SetDataCallbackHandler cb) {
    final long startT = System.currentTimeMillis();
    final byte[] data;
    try {
      data = serialize(datat, path);
    } catch (ZkMarshallingError e) {
      cb.processResult(KeeperException.Code.MARSHALLINGERROR.intValue(), path,
          new ZkAsyncCallMonitorContext(_monitor, startT, 0, false), null);
      return;
    }
    doAsyncSetData(path, data, version, startT, cb, parseExpectedSessionId(datat));
  }

  private void doAsyncSetData(final String path, byte[] data, final int version, final long startT,
      final ZkAsyncCallbacks.SetDataCallbackHandler cb, final String expectedSessionId) {
    try {
      retryUntilConnected(() -> {
        getExpectedZookeeper(expectedSessionId).setData(path, data, version, cb,
            new ZkAsyncRetryCallContext(_asyncCallRetryThread, cb, _monitor, startT, data == null ? 0 : data.length,
                false, GZipCompressionUtil.isCompressed(data)) {
              @Override
              protected void doRetry() {
                doAsyncSetData(path, data, version, System.currentTimeMillis(), cb, expectedSessionId);
              }
            });
        return null;
      });
    } catch (RuntimeException e) {
      // Process callback to release caller from waiting
      cb.processResult(KeeperException.Code.APIERROR.intValue(), path,
          new ZkAsyncCallMonitorContext(_monitor, startT, 0, false), null);
      throw e;
    }
  }

  public void asyncGetData(final String path, final ZkAsyncCallbacks.GetDataCallbackHandler cb) {
    final long startT = System.currentTimeMillis();
    try {
      retryUntilConnected(() -> {
        ((ZkConnection) getConnection()).getZookeeper().getData(path, null, cb,
            new ZkAsyncRetryCallContext(_asyncCallRetryThread, cb, _monitor, startT, 0, true) {
              @Override
              protected void doRetry() {
                asyncGetData(path, cb);
              }
            });
        return null;
      });
    } catch (RuntimeException e) {
      // Process callback to release caller from waiting
      cb.processResult(KeeperException.Code.APIERROR.intValue(), path,
          new ZkAsyncCallMonitorContext(_monitor, startT, 0, true), null, null);
      throw e;
    }
  }

  public void asyncExists(final String path, final ZkAsyncCallbacks.ExistsCallbackHandler cb) {
    final long startT = System.currentTimeMillis();
    try {
      retryUntilConnected(() -> {
        ((ZkConnection) getConnection()).getZookeeper().exists(path, null, cb,
            new ZkAsyncRetryCallContext(_asyncCallRetryThread, cb, _monitor, startT, 0, true) {
              @Override
              protected void doRetry() {
                asyncExists(path, cb);
              }
            });
        return null;
      });
    } catch (RuntimeException e) {
      // Process callback to release caller from waiting
      cb.processResult(KeeperException.Code.APIERROR.intValue(), path,
          new ZkAsyncCallMonitorContext(_monitor, startT, 0, true), null);
      throw e;
    }
  }

  public void asyncDelete(final String path, final ZkAsyncCallbacks.DeleteCallbackHandler cb) {
    final long startT = System.currentTimeMillis();
    try {
      retryUntilConnected(() -> {
        ((ZkConnection) getConnection()).getZookeeper().delete(path, -1, cb,
            new ZkAsyncRetryCallContext(_asyncCallRetryThread, cb, _monitor, startT, 0, false) {
              @Override
              protected void doRetry() {
                asyncDelete(path, cb);
              }
            });
        return null;
      });
    } catch (RuntimeException e) {
      // Process callback to release caller from waiting
      cb.processResult(KeeperException.Code.APIERROR.intValue(), path,
          new ZkAsyncCallMonitorContext(_monitor, startT, 0, false));
      throw e;
    }
  }

  private void checkDataSizeLimit(String path, byte[] data) {
    if (data == null) {
      return;
    }

    if (data.length > WRITE_SIZE_LIMIT) {
      throw new ZkClientException("Data size of path " + path
          + " is greater than write size limit "
          + WRITE_SIZE_LIMIT + " bytes");
    }
  }

  public void watchForData(final String path) {
    watchForData(path, false);
  }

  private boolean watchForData(final String path, boolean skipWatchingNonExistNode) {
    try {
      if (skipWatchingNonExistNode) {
        retryUntilConnected(() -> (((ZkConnection) getConnection()).getZookeeper().getData(path, true, new Stat())));
      } else {
        retryUntilConnected(() -> (((ZkConnection) getConnection()).getZookeeper().exists(path, true)));
      }
    } catch (ZkNoNodeException e) {
      // Do nothing, this is what we want as this is not going to leak watch in ZooKeeepr server.
      LOG.info("zkclient {}, watchForData path not existing: {} ", _uid, path);
      return false;
    }
    return true;
  }

  /**
   * Installs a child watch for the given path.
   * @param path
   * @return the current children of the path or null if the zk node with the given path doesn't
   *         exist.
   */
  public List<String> watchForChilds(final String path) {
    return watchForChilds(path, false);
  }

  /**
   *  The following captures about how we reason Zookeeper watch leakage issue based on various
   *  comments in review
   *  1. Removal of a parent zk path (such as currentstate/sessionid) is async to all threads in
   *  Helix router or controller which watches the path. Thus, if we install a watch to a path
   *  expected to be created, we always have the risk of leaking if the path changed.
   *
   *  2. Current the CallbackHandler life cycle is like this:
   *  CallbackHandler for currentstate and some others can be created before the parent path is
   *  created. Thus, we still needs exists() call. This corresponds to INIT change type of
   *  CallbackHanlder. This is the time eventually watchForChilds() with be called with
   *  skipWatchingNonExistNode as false.
   *  Aside from creation time, CallbackHandler normal cycle would see CALLBACK change type. This
   *  time we should normally expected the parent path is created. Thus, the subscription from
   *  CallbackHandler would use skipWatchingNonExistNode false. Avoid leaking path.
   *  Note, if the path is removed, CallbackHandler would see children of parent path as null. THis
   *  would end the CallbackHanlder' life.
   *
   *  From the above life cycle of Callbackhandler, we know the only place that can leak is that
   *  INIT change type time, participant expires the session more than twice in a row before the
   *  watchForChild(skipWatchingNonExistNode=false) issue exists() call.
   *
   *  THe chance of this sequence is slim though.
   *
   */
  private List<String> watchForChilds(final String path, boolean skipWatchingNonExistNode) {
    if (_zookeeperEventThread != null && Thread.currentThread() == _zookeeperEventThread) {
      throw new IllegalArgumentException("Must not be done in the zookeeper event thread.");
    }
    return retryUntilConnected(new Callable<List<String>>() {
      @Override
      public List<String> call() throws Exception {
        if (!skipWatchingNonExistNode) {
          exists(path, true);
        }
        try {
          return getChildren(path, true);
        } catch (ZkNoNodeException e) {
          // ignore, the "exists" watch will listen for the parent node to appear
          LOG.info("zkclient{} watchForChilds path not existing:{} skipWatchingNodeNoteExist: {}",
              _uid, path, skipWatchingNonExistNode);
        }
        return null;
      }
    });
  }

  /**
   * Add authentication information to the connection. This will be used to identify the user and
   * check access to
   * nodes protected by ACLs
   * @param scheme
   * @param auth
   */
  public void addAuthInfo(final String scheme, final byte[] auth) {
    retryUntilConnected(new Callable<Object>() {
      @Override
      public Object call() throws Exception {
        getConnection().addAuthInfo(scheme, auth);
        return null;
      }
    });
  }

  /**
   * Connect to ZooKeeper.
   * @param maxMsToWaitUntilConnected
   * @param watcher
   * @throws ZkInterruptedException
   *           if the connection timed out due to thread interruption
   * @throws ZkTimeoutException
   *           if the connection timed out
   * @throws IllegalStateException
   *           if the connection timed out due to thread interruption
   */
  public void connect(final long maxMsToWaitUntilConnected, Watcher watcher)
      throws ZkInterruptedException, ZkTimeoutException, IllegalStateException {
    if (isClosed()) {
      throw new IllegalStateException("ZkClient already closed!");
    }
    boolean started = false;
    acquireEventLock();
    try {
      setShutdownTrigger(false);

      IZkConnection zkConnection = getConnection();
      _eventThread = new ZkEventThread(zkConnection.getServers());

      if (_monitor != null) {
        boolean result = _monitor.setAndInitZkEventThreadMonitor(_eventThread);
        if (!result) {
          LOG.error("register _eventThread monitor failed due to an existing one");
        }
      }

      _eventThread.start();

      LOG.debug("ZkClient {},  _eventThread {}", _uid, _eventThread.getId());

      if (isManagingZkConnection()) {
        zkConnection.connect(watcher);
        LOG.debug("zkclient{} Awaiting connection to Zookeeper server", _uid);
        if (!waitUntilConnected(maxMsToWaitUntilConnected, TimeUnit.MILLISECONDS)) {
          throw new ZkTimeoutException(
              "Unable to connect to zookeeper server within timeout: " + maxMsToWaitUntilConnected);
        }
      } else {
        // if the client is not managing connection, the input connection is supposed to connect.
        if (isConnectionClosed()) {
          throw new ZkClientException(
              "Unable to connect to zookeeper server with the specified ZkConnection");
        }
        // TODO Refine the init state here. Here we pre-config it to be connected. This may not be
        // the case, if the connection is connecting or recovering. -- JJ
        // For shared client, the event notification will not be forwarded before wather add to the
        // connection manager.
        setCurrentState(KeeperState.SyncConnected);
      }

      started = true;
    } finally {
      getEventLock().unlock();

      // we should close the zookeeper instance, otherwise it would keep
      // on trying to connect
      if (!started) {
        close();
      }
    }
  }

  public long getCreationTime(String path) {
    acquireEventLock();
    try {
      return getConnection().getCreateTime(path);
    } catch (KeeperException e) {
      throw ZkException.create(e);
    } catch (InterruptedException e) {
      throw new ZkInterruptedException(e);
    } finally {
      getEventLock().unlock();
    }
  }

  public String getServers() {
    return getConnection().getServers();
  }

  /**
   * Close the client.
   * @throws ZkInterruptedException
   */
  public void close() throws ZkInterruptedException {
    if (LOG.isTraceEnabled()) {
      StackTraceElement[] calls = Thread.currentThread().getStackTrace();
      LOG.trace("Closing a zkclient uid:{}, callStack: {} ", _uid, Arrays.asList(calls));
    }
    getEventLock().lock();
    IZkConnection connection = getConnection();
    try {
      if (connection == null || _closed) {
        return;
      }
      setShutdownTrigger(true);
      if (_asyncCallRetryThread != null) {
        _asyncCallRetryThread.interrupt();
        _asyncCallRetryThread.join(2000);
      }
      _eventThread.interrupt();
      _eventThread.join(2000);
      if (isManagingZkConnection()) {
        LOG.info("Closing zkclient uid:{}, zk:{}", _uid, ((ZkConnection) connection).getZookeeper());
        connection.close();
      }
      _closed = true;

      // send state change notification to unlock any wait
      setCurrentState(null);
      getEventLock().getStateChangedCondition().signalAll();
    } catch (InterruptedException e) {
      /**
       * Workaround for HELIX-264: calling ZkClient#close() in its own eventThread context will
       * throw ZkInterruptedException and skip ZkConnection#close()
       */
      if (connection != null) {
        try {
          /**
           * ZkInterruptedException#construct() honors InterruptedException by calling
           * Thread.currentThread().interrupt(); clear it first, so we can safely close the
           * zk-connection
           */
          Thread.interrupted();
          if (isManagingZkConnection()) {
            connection.close();
          }
          /**
           * restore interrupted status of current thread
           */
          Thread.currentThread().interrupt();
        } catch (InterruptedException e1) {
          throw new ZkInterruptedException(e1);
        }
      }
    } finally {
      getEventLock().unlock();
      if (_monitor != null) {
        _monitor.unregister();
      }
      LOG.info("Closed zkclient with uid:{}", _uid);
    }
  }

  public boolean isClosed() {
    try {
      getEventLock().lock();
      return _closed;
    } finally {
      getEventLock().unlock();
    }
  }

  public boolean isConnectionClosed() {
    IZkConnection connection = getConnection();
    return (connection == null || connection.getZookeeperState() == null || !connection
        .getZookeeperState().isAlive());
  }

  public void setShutdownTrigger(boolean triggerState) {
    _shutdownTriggered = triggerState;
  }

  public boolean getShutdownTrigger() {
    return _shutdownTriggered;
  }

  public int numberOfListeners() {
    int listeners = 0;
    for (Set<IZkChildListener> childListeners : _childListener.values()) {
      listeners += childListeners.size();
    }
    for (Set<IZkDataListenerEntry> dataListeners : _dataListener.values()) {
      listeners += dataListeners.size();
    }
    listeners += _stateListener.size();

    return listeners;
  }

  public List<OpResult> multi(final Iterable<Op> ops) throws ZkException {
    if (ops == null) {
      throw new NullPointerException("ops must not be null.");
    }

    return retryUntilConnected(new Callable<List<OpResult>>() {

      @Override
      public List<OpResult> call() throws Exception {
        return getConnection().multi(ops);
      }
    });
  }

  /**
   * @return true if this ZkClient is managing the ZkConnection.
   */
  protected boolean isManagingZkConnection() {
    return true;
  }

  public long getSessionId() {
    ZkConnection zkConnection = ((ZkConnection) getConnection());
    ZooKeeper zk = zkConnection.getZookeeper();
    if (zk == null) {
      throw new ZkClientException(
          "ZooKeeper connection information is not available now. ZkClient might be disconnected.");
    } else {
      return zkConnection.getZookeeper().getSessionId();
    }
  }

  /*
   * Gets a session id in hexadecimal notation.
   * Ex. 1000a5ceb930004 is returned.
   */
  private String getHexSessionId() {
    return Long.toHexString(getSessionId());
  }

  /*
   * Gets the zookeeper instance that ensures its session ID matches the expected session ID.
   * It is used for write operations that suppose the znode to be created by the expected session.
   */
  private ZooKeeper getExpectedZookeeper(final String expectedSessionId) {
    /*
     * Cache the zookeeper reference and make sure later zooKeeper.create() is being run
     * under this zookeeper connection. This is to avoid zk session change after expected
     * session check.
     */
    ZooKeeper zk = ((ZkConnection) getConnection()).getZookeeper();

    /*
     * The operation is NOT session aware, we will use the actual zookeeper session without
     * checking expected session.
     */
    if (expectedSessionId == null || expectedSessionId.isEmpty()) {
      return zk;
    }

    /*
     * If operation is session aware (expectedSession is valid),
     * we have to check whether or not the passed-in(expected) session id
     * matches actual session's id.
     * If not, we should not return a zk object for the zk operation.
     */
    final String actualSessionId = Long.toHexString(zk.getSessionId());
    if (!actualSessionId.equals(expectedSessionId)) {
      throw new ZkSessionMismatchedException(
          "Failed to get expected zookeeper instance! There is a session id mismatch. Expected: "
              + expectedSessionId + ". Actual: " + actualSessionId);
    }

    return zk;
  }

  private String parseExpectedSessionId(Object data) {
    if (!(data instanceof SessionAwareZNRecord)) {
      return null;
    }
    return ((SessionAwareZNRecord) data).getExpectedSessionId();
  }

  // operations to update monitor's counters
  private void record(String path, byte[] data, long startTimeMilliSec,
      ZkClientMonitor.AccessType accessType) {
    if (_monitor != null) {
      int dataSize = (data != null) ? data.length : 0;
      _monitor.record(path, dataSize, startTimeMilliSec, accessType);

      if (GZipCompressionUtil.isCompressed(data)) {
        _monitor.increaseZnodeCompressCounter();
      }
    }
  }

  private void recordFailure(String path, ZkClientMonitor.AccessType accessType) {
    if (_monitor != null) {
      _monitor.recordFailure(path, accessType);
    }
  }

  private void recordStateChange(boolean stateChanged, boolean dataChanged, boolean sessionExpired) {
    // update state change counter.
    if (_monitor != null) {
      if (stateChanged) {
        _monitor.increaseStateChangeEventCounter();
      }
      if (dataChanged) {
        _monitor.increaseDataChangeEventCounter();
      }
      if (sessionExpired) {
        _monitor.increasExpiredSessionCounter();
      }
    }
  }

  /**
   * Creates a {@link IZkStateListener} that wraps a default
   * implementation of {@link org.apache.helix.zookeeper.zkclient.deprecated.IZkStateListener}, which means the returned
   * listener runs the methods of {@link org.apache.helix.zookeeper.zkclient.deprecated.IZkStateListener}.
   * This is for backward compatibility with {@link org.apache.helix.zookeeper.zkclient.deprecated.IZkStateListener}.
   */
  private static class IZkStateListenerI0ItecImpl implements IZkStateListener {
    private org.apache.helix.zookeeper.zkclient.deprecated.IZkStateListener _listener;

    IZkStateListenerI0ItecImpl(
        org.apache.helix.zookeeper.zkclient.deprecated.IZkStateListener listener) {
      _listener = listener;
    }

    @Override
    public void handleStateChanged(KeeperState keeperState) throws Exception {
      _listener.handleStateChanged(keeperState);
    }

    @Override
    public void handleNewSession(final String sessionId) throws Exception {
      /*
       * org.I0Itec.zkclient.IZkStateListener does not have handleNewSession(sessionId),
       * so just call handleNewSession() by default.
       */
      _listener.handleNewSession();
    }

    @Override
    public void handleSessionEstablishmentError(Throwable error) throws Exception {
      _listener.handleSessionEstablishmentError(error);
    }

    @Override
    public boolean equals(Object obj) {
      if (obj == this) {
        return true;
      }
      if (!(obj instanceof IZkStateListenerI0ItecImpl)) {
        return false;
      }
      if (_listener == null) {
        return false;
      }

      IZkStateListenerI0ItecImpl defaultListener = (IZkStateListenerI0ItecImpl) obj;

      return _listener.equals(defaultListener._listener);
    }

    @Override
    public int hashCode() {
      /*
       * The original listener's hashcode helps find the wrapped listener with the same original
       * listener. This is helpful in unsubscribeStateChanges(listener) when finding the listener
       * to remove.
       */
      return _listener.hashCode();
    }
  }

  private void validateCurrentThread() {
    if (_zookeeperEventThread != null && Thread.currentThread() == _zookeeperEventThread) {
      throw new IllegalArgumentException("Must not be done in the zookeeper event thread.");
    }
  }

  private void checkNumChildrenLimit(String path) throws KeeperException {
    Stat stat = getStat(path);
    if (stat == null) {
      return;
    }

    if (stat.getNumChildren() > NUM_CHILDREN_LIMIT) {
      LOG.error("Failed to get children for path {} because of connection loss. "
              + "Number of children {} exceeds limit {}, aborting retry.", path, stat.getNumChildren(),
          NUM_CHILDREN_LIMIT);
      // MarshallingErrorException could represent transport error: exceeding the
      // Jute buffer size. So use it to exit retry loop and tell that zk is not able to
      // transport the data because packet length is too large.
      throw new KeeperException.MarshallingErrorException();
    } else {
      LOG.debug("Number of children {} is less than limit {}, not exiting retry.",
          stat.getNumChildren(), NUM_CHILDREN_LIMIT);
    }
  }

  private void validateWriteSizeLimitConfig() {
    int serializerSize = ZNRecordUtil.getSerializerWriteSizeLimit();
    LOG.info("ZNRecord serializer write size limit: {}; ZkClient write size limit: {}",
        serializerSize, WRITE_SIZE_LIMIT);
    if (serializerSize > WRITE_SIZE_LIMIT) {
      throw new IllegalStateException("ZNRecord serializer write size limit " + serializerSize
          + " is greater than ZkClient size limit " + WRITE_SIZE_LIMIT);
    }
  }
}<|MERGE_RESOLUTION|>--- conflicted
+++ resolved
@@ -2066,11 +2066,7 @@
         success = true;
       } catch (ZkNoNodeException e) {
         success = false;
-<<<<<<< HEAD
         LOG.debug("zkclient {}, Failed to delete path {}, znode does not exist!", _uid, path, e);
-=======
-        LOG.debug("zkclient {}, Failed to delete path {}, znode does not exist!", _uid, path);
->>>>>>> ee61ff43
       }
       record(path, null, startT, ZkClientMonitor.AccessType.WRITE);
     } catch (Exception e) {
