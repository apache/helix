--- conflicted
+++ resolved
@@ -860,7 +860,6 @@
     }
   }
 
-<<<<<<< HEAD
   @Test
   public void testAsyncCreateByExpectedSession() throws Exception {
     ZkClient zkClient = new ZkClient(ZkTestBase.ZK_ADDR);
@@ -880,8 +879,7 @@
     } catch (ZkSessionMismatchedException expected) {
       Assert.assertEquals(expected.getMessage(),
           "Failed to get expected zookeeper instance! There is a session id mismatch. Expected: "
-              + "invalidSessionId. Actual: "
-              + sessionId);
+              + "invalidSessionId. Actual: " + sessionId);
     }
 
     Assert.assertFalse(zkClient.exists(path));
@@ -895,7 +893,8 @@
 
     TestHelper.verify(() -> zkClient.delete(path), TestHelper.WAIT_DURATION);
     zkClient.close();
-=======
+  }
+
   /*
    * Tests getChildren() when there are an excessive number of children and connection loss happens,
    * the operation should terminate and exit retry loop.
@@ -943,6 +942,5 @@
       }, TestHelper.WAIT_DURATION));
     }
     System.out.println("End test: " + methodName);
->>>>>>> 6f5ca159
   }
 }